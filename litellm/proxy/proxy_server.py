import sys, os, platform, time, copy, re, asyncio, inspect
import threading, ast
import shutil, random, traceback, requests
from datetime import datetime, timedelta, timezone
from typing import Optional, List, Callable
import secrets, subprocess
import hashlib, uuid
import warnings
import importlib
import warnings


def showwarning(message, category, filename, lineno, file=None, line=None):
    traceback_info = f"{filename}:{lineno}: {category.__name__}: {message}\n"
    if file is not None:
        file.write(traceback_info)


warnings.showwarning = showwarning
warnings.filterwarnings("default", category=UserWarning)

# Your client code here


messages: list = []
sys.path.insert(
    0, os.path.abspath("../..")
)  # Adds the parent directory to the system path - for litellm local dev

try:
    import fastapi
    import backoff
    import yaml
    import orjson
    import logging
    from apscheduler.schedulers.asyncio import AsyncIOScheduler
except ImportError as e:
    raise ImportError(f"Missing dependency {e}. Run `pip install 'litellm[proxy]'`")

import random

list_of_messages = [
    "'The thing I wish you improved is...'",
    "'A feature I really want is...'",
    "'The worst thing about this product is...'",
    "'This product would be better if...'",
    "'I don't like how this works...'",
    "'It would help me if you could add...'",
    "'This feature doesn't meet my needs because...'",
    "'I get frustrated when the product...'",
]


def generate_feedback_box():
    box_width = 60

    # Select a random message
    message = random.choice(list_of_messages)

    print()  # noqa
    print("\033[1;37m" + "#" + "-" * box_width + "#\033[0m")  # noqa
    print("\033[1;37m" + "#" + " " * box_width + "#\033[0m")  # noqa
    print("\033[1;37m" + "# {:^59} #\033[0m".format(message))  # noqa
    print(  # noqa
        "\033[1;37m"
        + "# {:^59} #\033[0m".format("https://github.com/BerriAI/litellm/issues/new")
    )  # noqa
    print("\033[1;37m" + "#" + " " * box_width + "#\033[0m")  # noqa
    print("\033[1;37m" + "#" + "-" * box_width + "#\033[0m")  # noqa
    print()  # noqa
    print(" Thank you for using LiteLLM! - Krrish & Ishaan")  # noqa
    print()  # noqa
    print()  # noqa
    print()  # noqa
    print(  # noqa
        "\033[1;31mGive Feedback / Get Help: https://github.com/BerriAI/litellm/issues/new\033[0m"
    )  # noqa
    print()  # noqa
    print()  # noqa


import litellm
from litellm.proxy.utils import (
    PrismaClient,
    DBClient,
    get_instance_fn,
    ProxyLogging,
    _cache_user_row,
    send_email,
    get_logging_payload,
    reset_budget,
    hash_token,
    html_form,
    _read_request_body,
    _is_valid_team_configs,
    _is_user_proxy_admin,
)
from litellm.proxy.secret_managers.google_kms import load_google_kms
import pydantic
from litellm.proxy._types import *
from litellm.caching import DualCache
from litellm.proxy.health_check import perform_health_check
from litellm._logging import verbose_router_logger, verbose_proxy_logger

try:
    from litellm._version import version
except:
    version = "0.0.0"
litellm.suppress_debug_info = True
from fastapi import (
    FastAPI,
    Request,
    HTTPException,
    status,
    Depends,
    BackgroundTasks,
    Header,
    Response,
    Form,
)
from fastapi.routing import APIRouter
from fastapi.security import OAuth2PasswordBearer
from fastapi.encoders import jsonable_encoder
from fastapi.responses import (
    StreamingResponse,
    FileResponse,
    ORJSONResponse,
    JSONResponse,
)
from fastapi.responses import RedirectResponse
from fastapi.middleware.cors import CORSMiddleware
from fastapi.staticfiles import StaticFiles
from fastapi.security.api_key import APIKeyHeader
import json
import logging
from typing import Union

ui_link = f"/ui/"
ui_message = (
    f"👉 [```LiteLLM Admin Panel on /ui```]({ui_link}). Create, Edit Keys with SSO"
)
app = FastAPI(
    docs_url="/",
    title="LiteLLM API",
    description=f"Proxy Server to call 100+ LLMs in the OpenAI format\n\n{ui_message}",
    version=version,
    root_path=os.environ.get(
        "SERVER_ROOT_PATH", ""
    ),  # check if user passed root path, FastAPI defaults this value to ""
)


class ProxyException(Exception):
    # NOTE: DO NOT MODIFY THIS
    # This is used to map exactly to OPENAI Exceptions
    def __init__(
        self,
        message: str,
        type: str,
        param: Optional[str],
        code: Optional[int],
    ):
        self.message = message
        self.type = type
        self.param = param
        self.code = code


@app.exception_handler(ProxyException)
async def openai_exception_handler(request: Request, exc: ProxyException):
    # NOTE: DO NOT MODIFY THIS, its crucial to map to Openai exceptions
    return JSONResponse(
        status_code=(
            int(exc.code) if exc.code else status.HTTP_500_INTERNAL_SERVER_ERROR
        ),
        content={
            "error": {
                "message": exc.message,
                "type": exc.type,
                "param": exc.param,
                "code": exc.code,
            }
        },
    )


router = APIRouter()
origins = ["*"]

# get current directory
try:
    current_dir = os.path.dirname(os.path.abspath(__file__))
    ui_path = os.path.join(current_dir, "_experimental", "out")
    app.mount("/ui", StaticFiles(directory=ui_path, html=True), name="ui")
except:
    pass
app.add_middleware(
    CORSMiddleware,
    allow_origins=origins,
    allow_credentials=True,
    allow_methods=["*"],
    allow_headers=["*"],
)


from typing import Dict

api_key_header = APIKeyHeader(
    name="Authorization", auto_error=False, description="Bearer token"
)
user_api_base = None
user_model = None
user_debug = False
user_max_tokens = None
user_request_timeout = None
user_temperature = None
user_telemetry = True
user_config = None
user_headers = None
user_config_file_path = f"config_{int(time.time())}.yaml"
local_logging = True  # writes logs to a local api_log.json file for debugging
experimental = False
#### GLOBAL VARIABLES ####
llm_router: Optional[litellm.Router] = None
llm_model_list: Optional[list] = None
general_settings: dict = {}
log_file = "api_log.json"
worker_config = None
master_key = None
otel_logging = False
prisma_client: Optional[PrismaClient] = None
custom_db_client: Optional[DBClient] = None
user_api_key_cache = DualCache()
user_custom_auth = None
user_custom_key_generate = None
use_background_health_checks = None
use_queue = False
health_check_interval = None
health_check_results = {}
queue: List = []
litellm_proxy_budget_name = "litellm-proxy-budget"
ui_access_mode: Literal["admin", "all"] = "all"
proxy_budget_rescheduler_min_time = 597
proxy_budget_rescheduler_max_time = 605
### INITIALIZE GLOBAL LOGGING OBJECT ###
proxy_logging_obj = ProxyLogging(user_api_key_cache=user_api_key_cache)
### REDIS QUEUE ###
async_result = None
celery_app_conn = None
celery_fn = None  # Redis Queue for handling requests
### logger ###


def usage_telemetry(
    feature: str,
):  # helps us know if people are using this feature. Set `litellm --telemetry False` to your cli call to turn this off
    if user_telemetry:
        data = {"feature": feature}  # "local_proxy_server"
        threading.Thread(
            target=litellm.utils.litellm_telemetry, args=(data,), daemon=True
        ).start()


def _get_bearer_token(
    api_key: str,
):
    if api_key.startswith("Bearer "):  # ensure Bearer token passed in
        api_key = api_key.replace("Bearer ", "")  # extract the token
    else:
        api_key = ""
    return api_key


def _get_pydantic_json_dict(pydantic_obj: BaseModel) -> dict:
    try:
        return pydantic_obj.model_dump()  # type: ignore
    except:
        # if using pydantic v1
        return pydantic_obj.dict()


async def user_api_key_auth(
    request: Request, api_key: str = fastapi.Security(api_key_header)
) -> UserAPIKeyAuth:
    global master_key, prisma_client, llm_model_list, user_custom_auth, custom_db_client
    try:
        if isinstance(api_key, str):
            passed_in_key = api_key
            api_key = _get_bearer_token(api_key=api_key)

        ### USER-DEFINED AUTH FUNCTION ###
        if user_custom_auth is not None:
            response = await user_custom_auth(request=request, api_key=api_key)
            return UserAPIKeyAuth.model_validate(response)

        ### LITELLM-DEFINED AUTH FUNCTION ###
        if master_key is None:
            if isinstance(api_key, str):
                return UserAPIKeyAuth(api_key=api_key)
            else:
                return UserAPIKeyAuth()

        route: str = request.url.path
        if route == "/user/auth":
            if general_settings.get("allow_user_auth", False) == True:
                return UserAPIKeyAuth()
            else:
                raise HTTPException(
                    status_code=status.HTTP_403_FORBIDDEN,
                    detail="'allow_user_auth' not set or set to False",
                )
        elif (
            route == "/routes"
            or route == "/"
            or route == "/health/liveliness"
            or route == "/health/readiness"
            or route == "/test"
            or route == "/config/yaml"
        ):
            """
            Unprotected endpoints
            """
            return UserAPIKeyAuth()

        if api_key is None:  # only require api key if master key is set
            raise Exception(f"No api key passed in.")

        if secrets.compare_digest(api_key, ""):
            # missing 'Bearer ' prefix
            raise Exception(
                f"Malformed API Key passed in. Ensure Key has `Bearer ` prefix. Passed in: {passed_in_key}"
            )

        ### CHECK IF ADMIN ###
        # note: never string compare api keys, this is vulenerable to a time attack. Use secrets.compare_digest instead
        is_master_key_valid = secrets.compare_digest(api_key, master_key)
        if is_master_key_valid:
            return UserAPIKeyAuth(api_key=master_key, user_role="proxy_admin")
        if isinstance(
            api_key, str
        ):  # if generated token, make sure it starts with sk-.
            assert api_key.startswith("sk-")  # prevent token hashes from being used
        if route.startswith("/config/") and not is_master_key_valid:
            raise Exception(f"Only admin can modify config")

        if (
            prisma_client is None and custom_db_client is None
        ):  # if both master key + user key submitted, and user key != master key, and no db connected, raise an error
            raise Exception("No connected db.")

        ## check for cache hit (In-Memory Cache)
        original_api_key = api_key  # (Patch: For DynamoDB Backwards Compatibility)
        if api_key.startswith("sk-"):
            api_key = hash_token(token=api_key)
        valid_token = user_api_key_cache.get_cache(key=api_key)
        if valid_token is None:
            ## check db
            verbose_proxy_logger.debug(f"api key: {api_key}")
            if prisma_client is not None:
                valid_token = await prisma_client.get_data(
                    token=api_key, table_name="combined_view"
                )

            elif custom_db_client is not None:
                try:
                    valid_token = await custom_db_client.get_data(
                        key=api_key, table_name="key"
                    )
                except:
                    # (Patch: For DynamoDB Backwards Compatibility)
                    valid_token = await custom_db_client.get_data(
                        key=original_api_key, table_name="key"
                    )
            verbose_proxy_logger.debug(f"Token from db: {valid_token}")
        elif valid_token is not None:
            verbose_proxy_logger.debug(f"API Key Cache Hit!")
        if valid_token:
            # Got Valid Token from Cache, DB
            # Run checks for
            # 1. If token can call model
            # 2. If user_id for this token is in budget
            # 3. If 'user' passed to /chat/completions, /embeddings endpoint is in budget
            # 4. If token is expired
            # 5. If token spend is under Budget for the token
            # 6. If token spend per model is under budget per model
            # 7. If token spend is under team budget
            # 8. If team spend is under team budget
            request_data = await _read_request_body(
                request=request
            )  # request data, used across all checks. Making this easily available

            # Check 1. If token can call model
            litellm.model_alias_map = valid_token.aliases
            config = valid_token.config
            if config != {}:
                model_list = config.get("model_list", [])
                llm_model_list = model_list
                verbose_proxy_logger.debug(
                    f"\n new llm router model list {llm_model_list}"
                )
            if (
                len(valid_token.models) == 0
            ):  # assume an empty model list means all models are allowed to be called
                pass
            else:
                try:
                    data = await request.json()
                except json.JSONDecodeError:
                    data = {}  # Provide a default value, such as an empty dictionary
                model = data.get("model", None)
                if model in litellm.model_alias_map:
                    model = litellm.model_alias_map[model]

                ## check if model in allowed model names
                verbose_proxy_logger.debug(
                    f"LLM Model List pre access group check: {llm_model_list}"
                )
                from collections import defaultdict

                access_groups = defaultdict(list)
                if llm_model_list is not None:
                    for m in llm_model_list:
                        for group in m.get("model_info", {}).get("access_groups", []):
                            model_name = m["model_name"]
                            access_groups[group].append(model_name)

                models_in_current_access_groups = []
                if (
                    len(access_groups) > 0
                ):  # check if token contains any model access groups
                    for idx, m in enumerate(
                        valid_token.models
                    ):  # loop token models, if any of them are an access group add the access group
                        if m in access_groups:
                            # if it is an access group we need to remove it from valid_token.models
                            models_in_group = access_groups[m]
                            models_in_current_access_groups.extend(models_in_group)

                # Filter out models that are access_groups
                filtered_models = [
                    m for m in valid_token.models if m not in access_groups
                ]

                filtered_models += models_in_current_access_groups
                verbose_proxy_logger.debug(
                    f"model: {model}; allowed_models: {filtered_models}"
                )
                if model is not None and model not in filtered_models:
                    raise ValueError(
                        f"API Key not allowed to access model. This token can only access models={valid_token.models}. Tried to access {model}"
                    )
                valid_token.models = filtered_models
                verbose_proxy_logger.debug(
                    f"filtered allowed_models: {filtered_models}; valid_token.models: {valid_token.models}"
                )

            # Check 2. If user_id for this token is in budget
            ## Check 2.1 If global proxy is in budget
            ## Check 2.2 [OPTIONAL - checked only if litellm.max_user_budget is not None] If 'user' passed in /chat/completions is in budget
            if valid_token.user_id is not None:
                user_id_list = [valid_token.user_id, litellm_proxy_budget_name]
                if (
                    litellm.max_user_budget is not None
                ):  # Check if 'user' passed in /chat/completions is in budget, only checked if litellm.max_user_budget is set
                    user_passed_to_chat_completions = request_data.get("user", None)
                    if user_passed_to_chat_completions is not None:
                        user_id_list.append(user_passed_to_chat_completions)

                user_id_information = None
                for id in user_id_list:
                    value = user_api_key_cache.get_cache(key=id)
                    if value is not None:
                        if user_id_information is None:
                            user_id_information = []
                        user_id_information.append(value)
                if user_id_information is None or (
                    isinstance(user_id_information, list)
                    and len(user_id_information) < 2
                ):
                    if prisma_client is not None:
                        user_id_information = await prisma_client.get_data(
                            user_id_list=[
                                valid_token.user_id,
                                litellm_proxy_budget_name,
                            ],
                            table_name="user",
                            query_type="find_all",
                        )
                        for _id in user_id_information:
                            user_api_key_cache.set_cache(
                                key=_id["user_id"], value=_id, ttl=600
                            )
                    if custom_db_client is not None:
                        user_id_information = await custom_db_client.get_data(
                            key=valid_token.user_id, table_name="user"
                        )

                verbose_proxy_logger.debug(
                    f"user_id_information: {user_id_information}"
                )

                if user_id_information is not None:
                    if isinstance(user_id_information, list):
                        ## Check if user in budget
                        for _user in user_id_information:
                            if _user is None:
                                continue
                            assert isinstance(_user, dict)
                            # check if user is admin #

                            # Token exists, not expired now check if its in budget for the user
                            user_max_budget = _user.get("max_budget", None)
                            user_current_spend = _user.get("spend", None)

                            verbose_proxy_logger.debug(
                                f"user_id: {_user.get('user_id', None)}; user_max_budget: {user_max_budget}; user_current_spend: {user_current_spend}"
                            )

                            if (
                                user_max_budget is not None
                                and user_current_spend is not None
                            ):
                                asyncio.create_task(
                                    proxy_logging_obj.budget_alerts(
                                        user_max_budget=user_max_budget,
                                        user_current_spend=user_current_spend,
                                        type="user_and_proxy_budget",
                                        user_info=_user,
                                    )
                                )

                                _user_id = _user.get("user_id", None)
                                if user_current_spend > user_max_budget:
                                    raise Exception(
                                        f"ExceededBudget: User {_user_id} has exceeded their budget. Current spend: {user_current_spend}; Max Budget: {user_max_budget}"
                                    )
                    else:
                        # Token exists, not expired now check if its in budget for the user
                        user_max_budget = getattr(
                            user_id_information, "max_budget", None
                        )
                        user_current_spend = getattr(user_id_information, "spend", None)

                        if (
                            user_max_budget is not None
                            and user_current_spend is not None
                        ):
                            asyncio.create_task(
                                proxy_logging_obj.budget_alerts(
                                    user_max_budget=user_max_budget,
                                    user_current_spend=user_current_spend,
                                    type="user_budget",
                                    user_info=user_id_information,
                                )
                            )

                            if user_current_spend > user_max_budget:
                                raise Exception(
                                    f"ExceededBudget: User {valid_token.user_id} has exceeded their budget. Current spend: {user_current_spend}; Max Budget: {user_max_budget}"
                                )

            # Check 3. If token is expired
            if valid_token.expires is not None:
                current_time = datetime.now(timezone.utc)
                expiry_time = datetime.fromisoformat(valid_token.expires)
                if (
                    expiry_time.tzinfo is None
                    or expiry_time.tzinfo.utcoffset(expiry_time) is None
                ):
                    expiry_time = expiry_time.replace(tzinfo=timezone.utc)
                verbose_proxy_logger.debug(
                    f"Checking if token expired, expiry time {expiry_time} and current time {current_time}"
                )
                if expiry_time < current_time:
                    # Token exists but is expired.
                    raise HTTPException(
                        status_code=status.HTTP_403_FORBIDDEN,
                        detail=f"Authentication Error - Expired Key. Key Expiry time {expiry_time} and current time {current_time}",
                    )

            # Check 4. Token Spend is under budget
            if valid_token.spend is not None and valid_token.max_budget is not None:
                asyncio.create_task(
                    proxy_logging_obj.budget_alerts(
                        user_max_budget=valid_token.max_budget,
                        user_current_spend=valid_token.spend,
                        type="token_budget",
                        user_info=valid_token,
                    )
                )

                if valid_token.spend > valid_token.max_budget:
                    raise Exception(
                        f"ExceededTokenBudget: Current spend for token: {valid_token.spend}; Max Budget for Token: {valid_token.max_budget}"
                    )

            # Check 5. Token Model Spend is under Model budget
            max_budget_per_model = valid_token.model_max_budget
            spend_per_model = valid_token.model_spend

            if max_budget_per_model is not None and spend_per_model is not None:
                current_model = request_data.get("model")
                if current_model is not None:
                    current_model_spend = spend_per_model.get(current_model, None)
                    current_model_budget = max_budget_per_model.get(current_model, None)

                    if (
                        current_model_spend is not None
                        and current_model_budget is not None
                    ):
                        if current_model_spend > current_model_budget:
                            raise Exception(
                                f"ExceededModelBudget: Current spend for model: {current_model_spend}; Max Budget for Model: {current_model_budget}"
                            )

            # Check 6. Token spend is under Team budget
            if (
                valid_token.spend is not None
                and hasattr(valid_token, "team_max_budget")
                and valid_token.team_max_budget is not None
            ):
                asyncio.create_task(
                    proxy_logging_obj.budget_alerts(
                        user_max_budget=valid_token.team_max_budget,
                        user_current_spend=valid_token.spend,
                        type="token_budget",
                        user_info=valid_token,
                    )
                )

                if valid_token.spend >= valid_token.team_max_budget:
                    raise Exception(
                        f"ExceededTokenBudget: Current spend for token: {valid_token.spend}; Max Budget for Team: {valid_token.team_max_budget}"
                    )

            # Check 7. Team spend is under Team budget
            if (
                hasattr(valid_token, "team_spend")
                and valid_token.team_spend is not None
                and hasattr(valid_token, "team_max_budget")
                and valid_token.team_max_budget is not None
            ):
                asyncio.create_task(
                    proxy_logging_obj.budget_alerts(
                        user_max_budget=valid_token.team_max_budget,
                        user_current_spend=valid_token.team_spend,
                        type="token_budget",
                        user_info=valid_token,
                    )
                )

                if valid_token.team_spend >= valid_token.team_max_budget:
                    raise Exception(
                        f"ExceededTokenBudget: Current Team Spend: {valid_token.team_spend}; Max Budget for Team: {valid_token.team_max_budget}"
                    )

            # Token passed all checks
            api_key = valid_token.token

            # Add hashed token to cache
            user_api_key_cache.set_cache(key=api_key, value=valid_token, ttl=600)
            valid_token_dict = _get_pydantic_json_dict(valid_token)
            valid_token_dict.pop("token", None)
            """
            asyncio create task to update the user api key cache with the user db table as well

            This makes the user row data accessible to pre-api call hooks.
            """
            if prisma_client is not None:
                asyncio.create_task(
                    _cache_user_row(
                        user_id=valid_token.user_id,
                        cache=user_api_key_cache,
                        db=prisma_client,
                    )
                )
            elif custom_db_client is not None:
                asyncio.create_task(
                    _cache_user_row(
                        user_id=valid_token.user_id,
                        cache=user_api_key_cache,
                        db=custom_db_client,
                    )
                )
            if (
                (
                    route.startswith("/key/")
                    or route.startswith("/user/")
                    or route.startswith("/model/")
                    or route.startswith("/spend/")
                )
                and (not is_master_key_valid)
                and (not _is_user_proxy_admin(user_id_information))
            ):
                allow_user_auth = False
                if (
                    general_settings.get("allow_user_auth", False) == True
                    or _has_user_setup_sso() == True
                ):
                    allow_user_auth = True  # user can create and delete their own keys
                # enters this block when allow_user_auth is set to False
                if route == "/key/info":
                    # check if user can access this route
                    query_params = request.query_params
                    key = query_params.get("key")
                    if (
                        key is not None
                        and prisma_client.hash_token(token=key) != api_key
                    ):
                        raise HTTPException(
                            status_code=status.HTTP_403_FORBIDDEN,
                            detail="user not allowed to access this key's info",
                        )
                elif route == "/user/info":
                    # check if user can access this route
                    query_params = request.query_params
                    user_id = query_params.get("user_id")
                    verbose_proxy_logger.debug(
                        f"user_id: {user_id} & valid_token.user_id: {valid_token.user_id}"
                    )
                    if user_id != valid_token.user_id:
                        raise HTTPException(
                            status_code=status.HTTP_403_FORBIDDEN,
                            detail="key not allowed to access this user's info",
                        )
                elif route == "/user/update":
                    raise HTTPException(
                        status_code=status.HTTP_403_FORBIDDEN,
                        detail="only proxy admin can update user settings. Tried calling `/user/update`",
                    )
                elif route == "/model/info":
                    # /model/info just shows models user has access to
                    pass
                elif route == "/user/request_model":
                    pass  # this allows any user to request a model through the UI
                elif allow_user_auth == True and route == "/key/generate":
                    pass
                elif allow_user_auth == True and route == "/key/delete":
                    pass
                elif route == "/spend/logs":
                    # check if user can access this route
                    # user can only access this route if
                    # - api_key they need logs for has the same user_id as the one used for auth
                    query_params = request.query_params
                    if query_params.get("api_key") is not None:
                        api_key = query_params.get("api_key")
                        token_info = await prisma_client.get_data(
                            token=api_key, table_name="key", query_type="find_unique"
                        )
                        if secrets.compare_digest(
                            token_info.user_id, valid_token.user_id
                        ):
                            pass
                    elif query_params.get("user_id") is not None:
                        user_id = query_params.get("user_id")
                        # check if user id == token.user_id
                        if secrets.compare_digest(user_id, valid_token.user_id):
                            pass
                    else:
                        raise HTTPException(
                            status_code=status.HTTP_403_FORBIDDEN,
                            detail="user not allowed to access this key's info",
                        )
                else:
                    raise Exception(
                        f"Only master key can be used to generate, delete, update or get info for new keys/users. Value of allow_user_auth={allow_user_auth}"
                    )

        # check if token is from litellm-ui, litellm ui makes keys to allow users to login with sso. These keys can only be used for LiteLLM UI functions
        # sso/login, ui/login, /key functions and /user functions
        # this will never be allowed to call /chat/completions
        token_team = getattr(valid_token, "team_id", None)
        if token_team is not None and token_team == "litellm-dashboard":
            # this token is only used for managing the ui
            allowed_routes = [
                "/sso",
                "/login",
                "/key",
                "/spend",
                "/user",
                "/model/info",
                "/v2/model/info",
                "/v2/key/info",
                "/models",
                "/v1/models",
                "/global/spend/logs",
                "/global/spend/keys",
                "/global/spend/models",
                "/global/predict/spend/logs",
                "/health/services",
            ]
            # check if the current route startswith any of the allowed routes
            if (
                route is not None
                and isinstance(route, str)
                and any(
                    route.startswith(allowed_route) for allowed_route in allowed_routes
                )
            ):
                # Do something if the current route starts with any of the allowed routes
                pass
            else:
                if _is_user_proxy_admin(user_id_information):
                    return UserAPIKeyAuth(
                        api_key=api_key, user_role="proxy_admin", **valid_token_dict
                    )
                else:
                    raise Exception(
                        f"This key is made for LiteLLM UI, Tried to access route: {route}. Not allowed"
                    )
        return UserAPIKeyAuth(api_key=api_key, **valid_token_dict)
    except Exception as e:
        # verbose_proxy_logger.debug(f"An exception occurred - {traceback.format_exc()}")
        traceback.print_exc()
        if isinstance(e, HTTPException):
            raise ProxyException(
                message=getattr(e, "detail", f"Authentication Error({str(e)})"),
                type="auth_error",
                param=getattr(e, "param", "None"),
                code=getattr(e, "status_code", status.HTTP_401_UNAUTHORIZED),
            )
        elif isinstance(e, ProxyException):
            raise e
        raise ProxyException(
            message="Authentication Error, " + str(e),
            type="auth_error",
            param=getattr(e, "param", "None"),
            code=status.HTTP_401_UNAUTHORIZED,
        )


def prisma_setup(database_url: Optional[str]):
    global prisma_client, proxy_logging_obj, user_api_key_cache

    if database_url is not None:
        try:
            prisma_client = PrismaClient(
                database_url=database_url, proxy_logging_obj=proxy_logging_obj
            )
        except Exception as e:
            raise e


def load_from_azure_key_vault(use_azure_key_vault: bool = False):
    if use_azure_key_vault is False:
        return

    try:
        from azure.keyvault.secrets import SecretClient
        from azure.identity import ClientSecretCredential

        # Set your Azure Key Vault URI
        KVUri = os.getenv("AZURE_KEY_VAULT_URI", None)

        # Set your Azure AD application/client ID, client secret, and tenant ID
        client_id = os.getenv("AZURE_CLIENT_ID", None)
        client_secret = os.getenv("AZURE_CLIENT_SECRET", None)
        tenant_id = os.getenv("AZURE_TENANT_ID", None)

        if (
            KVUri is not None
            and client_id is not None
            and client_secret is not None
            and tenant_id is not None
        ):
            # Initialize the ClientSecretCredential
            credential = ClientSecretCredential(
                client_id=client_id, client_secret=client_secret, tenant_id=tenant_id
            )

            # Create the SecretClient using the credential
            client = SecretClient(vault_url=KVUri, credential=credential)

            litellm.secret_manager_client = client
            litellm._key_management_system = KeyManagementSystem.AZURE_KEY_VAULT
        else:
            raise Exception(
                f"Missing KVUri or client_id or client_secret or tenant_id from environment"
            )
    except Exception as e:
        verbose_proxy_logger.debug(
            "Error when loading keys from Azure Key Vault. Ensure you run `pip install azure-identity azure-keyvault-secrets`"
        )


def cost_tracking():
    global prisma_client, custom_db_client
    if prisma_client is not None or custom_db_client is not None:
        if isinstance(litellm.success_callback, list):
            verbose_proxy_logger.debug("setting litellm success callback to track cost")
            if (_PROXY_track_cost_callback) not in litellm.success_callback:  # type: ignore
                litellm.success_callback.append(_PROXY_track_cost_callback)  # type: ignore


async def _PROXY_track_cost_callback(
    kwargs,  # kwargs to completion
    completion_response: litellm.ModelResponse,  # response from completion
    start_time=None,
    end_time=None,  # start/end time for completion
):
    verbose_proxy_logger.debug(f"INSIDE _PROXY_track_cost_callback")
    global prisma_client, custom_db_client
    try:
        # check if it has collected an entire stream response
        verbose_proxy_logger.debug(f"Proxy: In track_cost_callback for {kwargs}")
        verbose_proxy_logger.debug(
            f"kwargs stream: {kwargs.get('stream', None)} + complete streaming response: {kwargs.get('complete_streaming_response', None)}"
        )
        litellm_params = kwargs.get("litellm_params", {}) or {}
        proxy_server_request = litellm_params.get("proxy_server_request") or {}
        user_id = proxy_server_request.get("body", {}).get("user", None)
        user_id = user_id or kwargs["litellm_params"]["metadata"].get(
            "user_api_key_user_id", None
        )
        team_id = kwargs["litellm_params"]["metadata"].get("user_api_key_team_id", None)
        if kwargs.get("response_cost", None) is not None:
            response_cost = kwargs["response_cost"]
            user_api_key = kwargs["litellm_params"]["metadata"].get(
                "user_api_key", None
            )

            if kwargs.get("cache_hit", False) == True:
                response_cost = 0.0
                verbose_proxy_logger.info(
                    f"Cache Hit: response_cost {response_cost}, for user_id {user_id}"
                )

            verbose_proxy_logger.info(
                f"response_cost {response_cost}, for user_id {user_id}"
            )
            verbose_proxy_logger.debug(
                f"user_api_key {user_api_key}, prisma_client: {prisma_client}, custom_db_client: {custom_db_client}"
            )
            if user_api_key is not None:
                await update_database(
                    token=user_api_key,
                    response_cost=response_cost,
                    user_id=user_id,
                    team_id=team_id,
                    kwargs=kwargs,
                    completion_response=completion_response,
                    start_time=start_time,
                    end_time=end_time,
                )
            else:
                raise Exception("User API key missing from custom callback.")
        else:
            if kwargs["stream"] != True or (
                kwargs["stream"] == True and "complete_streaming_response" in kwargs
            ):
                raise Exception(
                    f"Model not in litellm model cost map. Add custom pricing - https://docs.litellm.ai/docs/proxy/custom_pricing"
                )
    except Exception as e:
        error_msg = f"error in tracking cost callback - {traceback.format_exc()}"
        model = kwargs.get("model", "")
        metadata = kwargs.get("litellm_params", {}).get("metadata", {})
        error_msg += f"\n Args to _PROXY_track_cost_callback\n model: {model}\n metadata: {metadata}\n"
        user_id = user_id or "not-found"
        asyncio.create_task(
            proxy_logging_obj.budget_alerts(
                user_max_budget=0,
                user_current_spend=0,
                type="failed_tracking",
                user_info=user_id,
                error_message=error_msg,
            )
        )
        verbose_proxy_logger.debug(f"error in tracking cost callback - {error_msg}")


async def update_database(
    token,
    response_cost,
    user_id=None,
    team_id=None,
    kwargs=None,
    completion_response=None,
    start_time=None,
    end_time=None,
):
    try:
        verbose_proxy_logger.info(
            f"Enters prisma db call, response_cost: {response_cost}, token: {token}; user_id: {user_id}; team_id: {team_id}"
        )

        ### [TODO] STEP 1: GET KEY + USER SPEND ### (key, user)

        ### [TODO] STEP 2: UPDATE SPEND ### (key, user, spend logs)

        ### UPDATE USER SPEND ###
        async def _update_user_db():
            """
            - Update that user's row
            - Update litellm-proxy-budget row (global proxy spend)
            """
            user_ids = [user_id, litellm_proxy_budget_name]
            data_list = []
            try:
                for id in user_ids:
                    if id is None:
                        continue
                    if prisma_client is not None:
                        existing_spend_obj = await prisma_client.get_data(user_id=id)
                    elif (
                        custom_db_client is not None and id != litellm_proxy_budget_name
                    ):
                        existing_spend_obj = await custom_db_client.get_data(
                            key=id, table_name="user"
                        )
                    verbose_proxy_logger.debug(
                        f"Updating existing_spend_obj: {existing_spend_obj}"
                    )
                    if existing_spend_obj is None:
                        # if user does not exist in LiteLLM_UserTable, create a new user
                        existing_spend = 0
                        max_user_budget = None
                        if litellm.max_user_budget is not None:
                            max_user_budget = litellm.max_user_budget
                        existing_spend_obj = LiteLLM_UserTable(
                            user_id=id,
                            spend=0,
                            max_budget=max_user_budget,
                            user_email=None,
                        )
                    else:
                        existing_spend = existing_spend_obj.spend

                    # Calculate the new cost by adding the existing cost and response_cost
                    existing_spend_obj.spend = existing_spend + response_cost

                    # track cost per model, for the given user
                    spend_per_model = existing_spend_obj.model_spend or {}
                    current_model = kwargs.get("model")

                    if current_model is not None and spend_per_model is not None:
                        if spend_per_model.get(current_model) is None:
                            spend_per_model[current_model] = response_cost
                        else:
                            spend_per_model[current_model] += response_cost
                    existing_spend_obj.model_spend = spend_per_model

                    valid_token = user_api_key_cache.get_cache(key=id)
                    if valid_token is not None and isinstance(valid_token, dict):
                        user_api_key_cache.set_cache(
                            key=id, value=existing_spend_obj.json()
                        )

                    verbose_proxy_logger.debug(
                        f"user - new cost: {existing_spend_obj.spend}, user_id: {id}"
                    )
                    data_list.append(existing_spend_obj)

                    # Update the cost column for the given user id
                    if prisma_client is not None:
                        await prisma_client.update_data(
                            data_list=data_list,
                            query_type="update_many",
                            table_name="user",
                        )
                    elif custom_db_client is not None and user_id is not None:
                        new_spend = data_list[0].spend
                        await custom_db_client.update_data(
                            key=user_id, value={"spend": new_spend}, table_name="user"
                        )
            except Exception as e:
                verbose_proxy_logger.info(f"Update User DB call failed to execute")

        ### UPDATE KEY SPEND ###
        async def _update_key_db():
            try:
                verbose_proxy_logger.debug(
                    f"adding spend to key db. Response cost: {response_cost}. Token: {token}."
                )
                if prisma_client is not None:
                    # Fetch the existing cost for the given token
                    existing_spend_obj = await prisma_client.get_data(token=token)
                    verbose_proxy_logger.debug(
                        f"_update_key_db: existing spend: {existing_spend_obj}"
                    )
                    if existing_spend_obj is None:
                        existing_spend = 0
                    else:
                        existing_spend = existing_spend_obj.spend
                    # Calculate the new cost by adding the existing cost and response_cost
                    new_spend = existing_spend + response_cost

                    # track cost per model, for the given key
                    spend_per_model = existing_spend_obj.model_spend or {}
                    current_model = kwargs.get("model")
                    if current_model is not None and spend_per_model is not None:
                        if spend_per_model.get(current_model) is None:
                            spend_per_model[current_model] = response_cost
                        else:
                            spend_per_model[current_model] += response_cost

                    verbose_proxy_logger.debug(
                        f"new cost: {new_spend}, new spend per model: {spend_per_model}"
                    )
                    # Update the cost column for the given token
                    await prisma_client.update_data(
                        token=token,
                        data={"spend": new_spend, "model_spend": spend_per_model},
                    )

                    valid_token = user_api_key_cache.get_cache(key=token)
                    if valid_token is not None:
                        valid_token.spend = new_spend
                        valid_token.model_spend = spend_per_model
                        user_api_key_cache.set_cache(key=token, value=valid_token)
                elif custom_db_client is not None:
                    # Fetch the existing cost for the given token
                    existing_spend_obj = await custom_db_client.get_data(
                        key=token, table_name="key"
                    )
                    verbose_proxy_logger.debug(
                        f"_update_key_db existing spend: {existing_spend_obj}"
                    )
                    if existing_spend_obj is None:
                        existing_spend = 0
                    else:
                        existing_spend = existing_spend_obj.spend
                    # Calculate the new cost by adding the existing cost and response_cost
                    new_spend = existing_spend + response_cost

                    verbose_proxy_logger.debug(f"new cost: {new_spend}")
                    # Update the cost column for the given token
                    await custom_db_client.update_data(
                        key=token, value={"spend": new_spend}, table_name="key"
                    )

                    valid_token = user_api_key_cache.get_cache(key=token)
                    if valid_token is not None:
                        valid_token.spend = new_spend
                        user_api_key_cache.set_cache(key=token, value=valid_token)
            except Exception as e:
                traceback.print_exc()
                verbose_proxy_logger.info(
                    f"Update Key DB Call failed to execute - {str(e)}"
                )

        ### UPDATE SPEND LOGS ###
        async def _insert_spend_log_to_db():
            try:
                # Helper to generate payload to log
                verbose_proxy_logger.debug("inserting spend log to db")
                payload = get_logging_payload(
                    kwargs=kwargs,
                    response_obj=completion_response,
                    start_time=start_time,
                    end_time=end_time,
                )

                payload["spend"] = response_cost
                if prisma_client is not None:
                    await prisma_client.insert_data(data=payload, table_name="spend")
                elif custom_db_client is not None:
                    await custom_db_client.insert_data(payload, table_name="spend")

            except Exception as e:
                verbose_proxy_logger.info(f"Update Spend Logs DB failed to execute")

        ### UPDATE KEY SPEND ###
        async def _update_team_db():
            try:
                verbose_proxy_logger.debug(
                    f"adding spend to team db. Response cost: {response_cost}. team_id: {team_id}."
                )
                if team_id is None:
                    verbose_proxy_logger.debug(
                        "track_cost_callback: team_id is None. Not tracking spend for team"
                    )
                    return
                if prisma_client is not None:
                    # Fetch the existing cost for the given token
                    existing_spend_obj = await prisma_client.get_data(
                        team_id=team_id, table_name="team"
                    )
                    verbose_proxy_logger.debug(
                        f"_update_team_db: existing spend: {existing_spend_obj}"
                    )
                    if existing_spend_obj is None:
                        existing_spend = 0
                    else:
                        existing_spend = existing_spend_obj.spend
                    # Calculate the new cost by adding the existing cost and response_cost
                    new_spend = existing_spend + response_cost

                    # track cost per model, for the given team
                    spend_per_model = existing_spend_obj.model_spend or {}
                    current_model = kwargs.get("model")
                    if current_model is not None and spend_per_model is not None:
                        if spend_per_model.get(current_model) is None:
                            spend_per_model[current_model] = response_cost
                        else:
                            spend_per_model[current_model] += response_cost

                    verbose_proxy_logger.debug(f"new cost: {new_spend}")
                    # Update the cost column for the given token
                    await prisma_client.update_data(
                        team_id=team_id,
                        data={"spend": new_spend, "model_spend": spend_per_model},
                        table_name="team",
                    )

                elif custom_db_client is not None:
                    # Fetch the existing cost for the given token
                    existing_spend_obj = await custom_db_client.get_data(
                        key=token, table_name="key"
                    )
                    verbose_proxy_logger.debug(
                        f"_update_key_db existing spend: {existing_spend_obj}"
                    )
                    if existing_spend_obj is None:
                        existing_spend = 0
                    else:
                        existing_spend = existing_spend_obj.spend
                    # Calculate the new cost by adding the existing cost and response_cost
                    new_spend = existing_spend + response_cost

                    verbose_proxy_logger.debug(f"new cost: {new_spend}")
                    # Update the cost column for the given token
                    await custom_db_client.update_data(
                        key=token, value={"spend": new_spend}, table_name="key"
                    )

                    valid_token = user_api_key_cache.get_cache(key=token)
                    if valid_token is not None:
                        valid_token.spend = new_spend
                        user_api_key_cache.set_cache(key=token, value=valid_token)
            except Exception as e:
                verbose_proxy_logger.info(f"Update Team DB failed to execute")

        asyncio.create_task(_update_user_db())
        asyncio.create_task(_update_key_db())
        asyncio.create_task(_update_team_db())
        asyncio.create_task(_insert_spend_log_to_db())
        verbose_proxy_logger.info("Successfully updated spend in all 3 tables")
    except Exception as e:
        verbose_proxy_logger.debug(
            f"Error updating Prisma database: {traceback.format_exc()}"
        )
        pass


def run_ollama_serve():
    try:
        command = ["ollama", "serve"]

        with open(os.devnull, "w") as devnull:
            process = subprocess.Popen(command, stdout=devnull, stderr=devnull)
    except Exception as e:
        verbose_proxy_logger.debug(
            f"""
            LiteLLM Warning: proxy started with `ollama` model\n`ollama serve` failed with Exception{e}. \nEnsure you run `ollama serve`
        """
        )


async def _run_background_health_check():
    """
    Periodically run health checks in the background on the endpoints.

    Update health_check_results, based on this.
    """
    global health_check_results, llm_model_list, health_check_interval
    while True:
        healthy_endpoints, unhealthy_endpoints = await perform_health_check(
            model_list=llm_model_list
        )

        # Update the global variable with the health check results
        health_check_results["healthy_endpoints"] = healthy_endpoints
        health_check_results["unhealthy_endpoints"] = unhealthy_endpoints
        health_check_results["healthy_count"] = len(healthy_endpoints)
        health_check_results["unhealthy_count"] = len(unhealthy_endpoints)

        await asyncio.sleep(health_check_interval)


class ProxyConfig:
    """
    Abstraction class on top of config loading/updating logic. Gives us one place to control all config updating logic.
    """

    def __init__(self) -> None:
        pass

    def is_yaml(self, config_file_path: str) -> bool:
        if not os.path.isfile(config_file_path):
            return False

        _, file_extension = os.path.splitext(config_file_path)
        return file_extension.lower() == ".yaml" or file_extension.lower() == ".yml"

    async def get_config(self, config_file_path: Optional[str] = None) -> dict:
        global prisma_client, user_config_file_path

        file_path = config_file_path or user_config_file_path
        if config_file_path is not None:
            user_config_file_path = config_file_path
        # Load existing config
        ## Yaml
        if os.path.exists(f"{file_path}"):
            with open(f"{file_path}", "r") as config_file:
                config = yaml.safe_load(config_file)
        else:
            config = {
                "model_list": [],
                "general_settings": {},
                "router_settings": {},
                "litellm_settings": {},
            }

        ## DB
        if (
            prisma_client is not None
            and litellm.get_secret("SAVE_CONFIG_TO_DB", False) == True
        ):
            prisma_setup(database_url=None)  # in case it's not been connected yet
            _tasks = []
            keys = [
                "model_list",
                "general_settings",
                "router_settings",
                "litellm_settings",
            ]
            for k in keys:
                response = prisma_client.get_generic_data(
                    key="param_name", value=k, table_name="config"
                )
                _tasks.append(response)

            responses = await asyncio.gather(*_tasks)

        return config

    async def save_config(self, new_config: dict):
        global prisma_client, llm_router, user_config_file_path, llm_model_list, general_settings
        # Load existing config
        backup_config = await self.get_config()

        # Save the updated config
        ## YAML
        with open(f"{user_config_file_path}", "w") as config_file:
            yaml.dump(new_config, config_file, default_flow_style=False)

        # update Router - verifies if this is a valid config
        try:
            (
                llm_router,
                llm_model_list,
                general_settings,
            ) = await proxy_config.load_config(
                router=llm_router, config_file_path=user_config_file_path
            )
        except Exception as e:
            traceback.print_exc()
            # Revert to old config instead
            with open(f"{user_config_file_path}", "w") as config_file:
                yaml.dump(backup_config, config_file, default_flow_style=False)
            raise HTTPException(status_code=400, detail="Invalid config passed in")

        ## DB - writes valid config to db
        """
        - Do not write restricted params like 'api_key' to the database
        - if api_key is passed, save that to the local environment or connected secret manage (maybe expose `litellm.save_secret()`)
        """
        if (
            prisma_client is not None
            and litellm.get_secret("SAVE_CONFIG_TO_DB", default_value=False) == True
        ):
            ### KEY REMOVAL ###
            models = new_config.get("model_list", [])
            for m in models:
                if m.get("litellm_params", {}).get("api_key", None) is not None:
                    # pop the key
                    api_key = m["litellm_params"].pop("api_key")
                    # store in local env
                    key_name = f"LITELLM_MODEL_KEY_{uuid.uuid4()}"
                    os.environ[key_name] = api_key
                    # save the key name (not the value)
                    m["litellm_params"]["api_key"] = f"os.environ/{key_name}"
            await prisma_client.insert_data(data=new_config, table_name="config")

    async def load_team_config(self, team_id: str):
        """
        - for a given team id
        - return the relevant completion() call params
        """
        # load existing config
        config = await self.get_config()
        ## LITELLM MODULE SETTINGS (e.g. litellm.drop_params=True,..)
        litellm_settings = config.get("litellm_settings", {})
        all_teams_config = litellm_settings.get("default_team_settings", None)
        team_config: dict = {}
        if all_teams_config is None:
            return team_config
        for team in all_teams_config:
            if "team_id" not in team:
                raise Exception(f"team_id missing from team: {team}")
            if team_id == team["team_id"]:
                team_config = team
                break
        for k, v in team_config.items():
            if isinstance(v, str) and v.startswith("os.environ/"):
                team_config[k] = litellm.get_secret(v)
        return team_config

    async def load_config(
        self, router: Optional[litellm.Router], config_file_path: str
    ):
        """
        Load config values into proxy global state
        """
        global master_key, user_config_file_path, otel_logging, user_custom_auth, user_custom_auth_path, user_custom_key_generate, use_background_health_checks, health_check_interval, use_queue, custom_db_client, proxy_budget_rescheduler_max_time, proxy_budget_rescheduler_min_time, ui_access_mode

        # Load existing config
        config = await self.get_config(config_file_path=config_file_path)
        ## PRINT YAML FOR CONFIRMING IT WORKS
        printed_yaml = copy.deepcopy(config)
        printed_yaml.pop("environment_variables", None)

        verbose_proxy_logger.debug(
            f"Loaded config YAML (api_key and environment_variables are not shown):\n{json.dumps(printed_yaml, indent=2)}"
        )

        ## ENVIRONMENT VARIABLES
        environment_variables = config.get("environment_variables", None)
        if environment_variables:
            for key, value in environment_variables.items():
                os.environ[key] = value

        ## LITELLM MODULE SETTINGS (e.g. litellm.drop_params=True,..)
        litellm_settings = config.get("litellm_settings", None)
        if litellm_settings is None:
            litellm_settings = {}
        if litellm_settings:
            # ANSI escape code for blue text
            blue_color_code = "\033[94m"
            reset_color_code = "\033[0m"
            for key, value in litellm_settings.items():
                if key == "cache" and value == True:
                    print(f"{blue_color_code}\nSetting Cache on Proxy")  # noqa
                    from litellm.caching import Cache

                    cache_params = {}
                    if "cache_params" in litellm_settings:
                        cache_params_in_config = litellm_settings["cache_params"]
                        # overwrie cache_params with cache_params_in_config
                        cache_params.update(cache_params_in_config)

                    cache_type = cache_params.get("type", "redis")

                    verbose_proxy_logger.debug(f"passed cache type={cache_type}")

                    if cache_type == "redis" or cache_type == "redis-semantic":
                        cache_host = litellm.get_secret("REDIS_HOST", None)
                        cache_port = litellm.get_secret("REDIS_PORT", None)
                        cache_password = litellm.get_secret("REDIS_PASSWORD", None)

                        cache_params.update(
                            {
                                "type": cache_type,
                                "host": cache_host,
                                "port": cache_port,
                                "password": cache_password,
                            }
                        )
                        # Assuming cache_type, cache_host, cache_port, and cache_password are strings
                        print(  # noqa
                            f"{blue_color_code}Cache Type:{reset_color_code} {cache_type}"
                        )  # noqa
                        print(  # noqa
                            f"{blue_color_code}Cache Host:{reset_color_code} {cache_host}"
                        )  # noqa
                        print(  # noqa
                            f"{blue_color_code}Cache Port:{reset_color_code} {cache_port}"
                        )  # noqa
                        print(  # noqa
                            f"{blue_color_code}Cache Password:{reset_color_code} {cache_password}"
                        )
                        print()  # noqa
                    if cache_type == "redis-semantic":
                        # by default this should always be async
                        cache_params.update({"redis_semantic_cache_use_async": True})

                    # users can pass os.environ/ variables on the proxy - we should read them from the env
                    for key, value in cache_params.items():
                        if type(value) is str and value.startswith("os.environ/"):
                            cache_params[key] = litellm.get_secret(value)

                    ## to pass a complete url, or set ssl=True, etc. just set it as `os.environ[REDIS_URL] = <your-redis-url>`, _redis.py checks for REDIS specific environment variables
                    litellm.cache = Cache(**cache_params)
                    print(  # noqa
                        f"{blue_color_code}Set Cache on LiteLLM Proxy: {vars(litellm.cache.cache)}{reset_color_code}"
                    )
                elif key == "callbacks":
                    if isinstance(value, list):
                        imported_list: List[Any] = []
                        for callback in value:  # ["presidio", <my-custom-callback>]
                            if isinstance(callback, str) and callback == "presidio":
                                from litellm.proxy.hooks.presidio_pii_masking import (
                                    _OPTIONAL_PresidioPIIMasking,
                                )

                                pii_masking_object = _OPTIONAL_PresidioPIIMasking()
                                imported_list.append(pii_masking_object)
                            elif (
                                isinstance(callback, str)
                                and callback == "llamaguard_moderations"
                            ):
                                from litellm.proxy.enterprise.enterprise_hooks.llama_guard import (
                                    _ENTERPRISE_LlamaGuard,
                                )

                                llama_guard_object = _ENTERPRISE_LlamaGuard()
                                imported_list.append(llama_guard_object)
                            elif (
                                isinstance(callback, str)
                                and callback == "google_text_moderation"
                            ):
                                from litellm.proxy.enterprise.enterprise_hooks.google_text_moderation import (
                                    _ENTERPRISE_GoogleTextModeration,
                                )

                                google_text_moderation_obj = (
                                    _ENTERPRISE_GoogleTextModeration()
                                )
                                imported_list.append(google_text_moderation_obj)
                            elif (
                                isinstance(callback, str)
                                and callback == "llmguard_moderations"
                            ):
                                from litellm.proxy.enterprise.enterprise_hooks.llm_guard import (
                                    _ENTERPRISE_LLMGuard,
                                )

                                llm_guard_moderation_obj = _ENTERPRISE_LLMGuard()
                                imported_list.append(llm_guard_moderation_obj)
                            elif (
                                isinstance(callback, str)
                                and callback == "blocked_user_check"
                            ):
                                from litellm.proxy.enterprise.enterprise_hooks.blocked_user_list import (
                                    _ENTERPRISE_BlockedUserList,
                                )

                                blocked_user_list = _ENTERPRISE_BlockedUserList()
                                imported_list.append(blocked_user_list)
                            elif (
                                isinstance(callback, str)
                                and callback == "banned_keywords"
                            ):
                                from litellm.proxy.enterprise.enterprise_hooks.banned_keywords import (
                                    _ENTERPRISE_BannedKeywords,
                                )

                                banned_keywords_obj = _ENTERPRISE_BannedKeywords()
                                imported_list.append(banned_keywords_obj)
                            else:
                                imported_list.append(
                                    get_instance_fn(
                                        value=callback,
                                        config_file_path=config_file_path,
                                    )
                                )
                        litellm.callbacks = imported_list  # type: ignore
                    else:
                        litellm.callbacks = [
                            get_instance_fn(
                                value=value,
                                config_file_path=config_file_path,
                            )
                        ]
                    verbose_proxy_logger.debug(
                        f"{blue_color_code} Initialized Callbacks - {litellm.callbacks} {reset_color_code}"
                    )
                elif key == "post_call_rules":
                    litellm.post_call_rules = [
                        get_instance_fn(value=value, config_file_path=config_file_path)
                    ]
                    verbose_proxy_logger.debug(
                        f"litellm.post_call_rules: {litellm.post_call_rules}"
                    )
                elif key == "success_callback":
                    litellm.success_callback = []

                    # intialize success callbacks
                    for callback in value:
                        # user passed custom_callbacks.async_on_succes_logger. They need us to import a function
                        if "." in callback:
                            litellm.success_callback.append(
                                get_instance_fn(value=callback)
                            )
                        # these are litellm callbacks - "langfuse", "sentry", "wandb"
                        else:
                            litellm.success_callback.append(callback)
                    verbose_proxy_logger.debug(
                        f"{blue_color_code} Initialized Success Callbacks - {litellm.success_callback} {reset_color_code}"
                    )
                elif key == "failure_callback":
                    litellm.failure_callback = []

                    # intialize success callbacks
                    for callback in value:
                        # user passed custom_callbacks.async_on_succes_logger. They need us to import a function
                        if "." in callback:
                            litellm.failure_callback.append(
                                get_instance_fn(value=callback)
                            )
                        # these are litellm callbacks - "langfuse", "sentry", "wandb"
                        else:
                            litellm.failure_callback.append(callback)
                    verbose_proxy_logger.debug(
                        f"{blue_color_code} Initialized Success Callbacks - {litellm.failure_callback} {reset_color_code}"
                    )
                elif key == "cache_params":
                    # this is set in the cache branch
                    # see usage here: https://docs.litellm.ai/docs/proxy/caching
                    pass
                elif key == "default_team_settings":
                    for idx, team_setting in enumerate(
                        value
                    ):  # run through pydantic validation
                        try:
                            TeamDefaultSettings(**team_setting)
                        except:
                            raise Exception(
                                f"team_id missing from default_team_settings at index={idx}\npassed in value={team_setting}"
                            )
                    verbose_proxy_logger.debug(
                        f"{blue_color_code} setting litellm.{key}={value}{reset_color_code}"
                    )
                    setattr(litellm, key, value)
                else:
                    verbose_proxy_logger.debug(
                        f"{blue_color_code} setting litellm.{key}={value}{reset_color_code}"
                    )
                    setattr(litellm, key, value)

        ## GENERAL SERVER SETTINGS (e.g. master key,..) # do this after initializing litellm, to ensure sentry logging works for proxylogging
        general_settings = config.get("general_settings", {})
        if general_settings is None:
            general_settings = {}
        if general_settings:
            ### LOAD SECRET MANAGER ###
            key_management_system = general_settings.get("key_management_system", None)
            if key_management_system is not None:
                if key_management_system == KeyManagementSystem.AZURE_KEY_VAULT.value:
                    ### LOAD FROM AZURE KEY VAULT ###
                    load_from_azure_key_vault(use_azure_key_vault=True)
                elif key_management_system == KeyManagementSystem.GOOGLE_KMS.value:
                    ### LOAD FROM GOOGLE KMS ###
                    load_google_kms(use_google_kms=True)
                else:
                    raise ValueError("Invalid Key Management System selected")
            ### [DEPRECATED] LOAD FROM GOOGLE KMS ### old way of loading from google kms
            use_google_kms = general_settings.get("use_google_kms", False)
            load_google_kms(use_google_kms=use_google_kms)
            ### [DEPRECATED] LOAD FROM AZURE KEY VAULT ### old way of loading from azure secret manager
            use_azure_key_vault = general_settings.get("use_azure_key_vault", False)
            load_from_azure_key_vault(use_azure_key_vault=use_azure_key_vault)
            ### ALERTING ###
            proxy_logging_obj.update_values(
                alerting=general_settings.get("alerting", None),
                alerting_threshold=general_settings.get("alerting_threshold", 600),
            )
            ### CONNECT TO DATABASE ###
            database_url = general_settings.get("database_url", None)
            if database_url and database_url.startswith("os.environ/"):
                verbose_proxy_logger.debug(f"GOING INTO LITELLM.GET_SECRET!")
                database_url = litellm.get_secret(database_url)
                verbose_proxy_logger.debug(f"RETRIEVED DB URL: {database_url}")
            ### MASTER KEY ###
            master_key = general_settings.get(
                "master_key", litellm.get_secret("LITELLM_MASTER_KEY", None)
            )
            if master_key and master_key.startswith("os.environ/"):
                master_key = litellm.get_secret(master_key)
            ### CUSTOM API KEY AUTH ###
            ## pass filepath
            custom_auth = general_settings.get("custom_auth", None)
            if custom_auth is not None:
                user_custom_auth = get_instance_fn(
                    value=custom_auth, config_file_path=config_file_path
                )

            custom_key_generate = general_settings.get("custom_key_generate", None)
            if custom_key_generate is not None:
                user_custom_key_generate = get_instance_fn(
                    value=custom_key_generate, config_file_path=config_file_path
                )
            ## dynamodb
            database_type = general_settings.get("database_type", None)
            if database_type is not None and (
                database_type == "dynamo_db" or database_type == "dynamodb"
            ):
                database_args = general_settings.get("database_args", None)
                ### LOAD FROM os.environ/ ###
                for k, v in database_args.items():
                    if isinstance(v, str) and v.startswith("os.environ/"):
                        database_args[k] = litellm.get_secret(v)
                    if isinstance(k, str) and k == "aws_web_identity_token":
                        value = database_args[k]
                        verbose_proxy_logger.debug(
                            f"Loading AWS Web Identity Token from file: {value}"
                        )
                        if os.path.exists(value):
                            with open(value, "r") as file:
                                token_content = file.read()
                                database_args[k] = token_content
                        else:
                            verbose_proxy_logger.info(
                                f"DynamoDB Loading - {value} is not a valid file path"
                            )
                verbose_proxy_logger.debug(f"database_args: {database_args}")
                custom_db_client = DBClient(
                    custom_db_args=database_args, custom_db_type=database_type
                )
            ## COST TRACKING ##
            cost_tracking()
            ## ADMIN UI ACCESS ##
            ui_access_mode = general_settings.get(
                "ui_access_mode", "all"
            )  # can be either ["admin_only" or "all"]
            ## BUDGET RESCHEDULER ##
            proxy_budget_rescheduler_min_time = general_settings.get(
                "proxy_budget_rescheduler_min_time", proxy_budget_rescheduler_min_time
            )
            proxy_budget_rescheduler_max_time = general_settings.get(
                "proxy_budget_rescheduler_max_time", proxy_budget_rescheduler_max_time
            )
            ### BACKGROUND HEALTH CHECKS ###
            # Enable background health checks
            use_background_health_checks = general_settings.get(
                "background_health_checks", False
            )
            health_check_interval = general_settings.get("health_check_interval", 300)

        router_params: dict = {
            "cache_responses": litellm.cache
            != None,  # cache if user passed in cache values
        }
        ## MODEL LIST
        model_list = config.get("model_list", None)
        if model_list:
            router_params["model_list"] = model_list
            print(  # noqa
                f"\033[32mLiteLLM: Proxy initialized with Config, Set models:\033[0m"
            )  # noqa
            for model in model_list:
                ### LOAD FROM os.environ/ ###
                for k, v in model["litellm_params"].items():
                    if isinstance(v, str) and v.startswith("os.environ/"):
                        model["litellm_params"][k] = litellm.get_secret(v)
                print(f"\033[32m    {model.get('model_name', '')}\033[0m")  # noqa
                litellm_model_name = model["litellm_params"]["model"]
                litellm_model_api_base = model["litellm_params"].get("api_base", None)
                if "ollama" in litellm_model_name and litellm_model_api_base is None:
                    run_ollama_serve()

        ## ROUTER SETTINGS (e.g. routing_strategy, ...)
        router_settings = config.get("router_settings", None)
        if router_settings and isinstance(router_settings, dict):
            arg_spec = inspect.getfullargspec(litellm.Router)
            # model list already set
            exclude_args = {
                "self",
                "model_list",
            }

            available_args = [x for x in arg_spec.args if x not in exclude_args]

            for k, v in router_settings.items():
                if k in available_args:
                    router_params[k] = v

        router = litellm.Router(**router_params)  # type:ignore
        return router, model_list, general_settings


proxy_config = ProxyConfig()


def _duration_in_seconds(duration: str):
    match = re.match(r"(\d+)([smhd]?)", duration)
    if not match:
        raise ValueError("Invalid duration format")

    value, unit = match.groups()
    value = int(value)

    if unit == "s":
        return value
    elif unit == "m":
        return value * 60
    elif unit == "h":
        return value * 3600
    elif unit == "d":
        return value * 86400
    else:
        raise ValueError("Unsupported duration unit")


async def generate_key_helper_fn(
    duration: Optional[str],
    models: list,
    aliases: dict,
    config: dict,
    spend: float,
    key_max_budget: Optional[float] = None,  # key_max_budget is used to Budget Per key
    key_budget_duration: Optional[str] = None,
    key_soft_budget: Optional[
        float
    ] = None,  # key_soft_budget is used to Budget Per key
    max_budget: Optional[float] = None,  # max_budget is used to Budget Per user
    budget_duration: Optional[str] = None,  # max_budget is used to Budget Per user
    token: Optional[str] = None,
    user_id: Optional[str] = None,
    team_id: Optional[str] = None,
    user_email: Optional[str] = None,
    user_role: Optional[str] = None,
    max_parallel_requests: Optional[int] = None,
    metadata: Optional[dict] = {},
    tpm_limit: Optional[int] = None,
    rpm_limit: Optional[int] = None,
    query_type: Literal["insert_data", "update_data"] = "insert_data",
    update_key_values: Optional[dict] = None,
    key_alias: Optional[str] = None,
    allowed_cache_controls: Optional[list] = [],
    permissions: Optional[dict] = {},
    model_max_budget: Optional[dict] = {},
    table_name: Optional[Literal["key", "user"]] = None,
):
    global prisma_client, custom_db_client, user_api_key_cache

    if prisma_client is None and custom_db_client is None:
        raise Exception(
            f"Connect Proxy to database to generate keys - https://docs.litellm.ai/docs/proxy/virtual_keys "
        )

    if token is None:
        token = f"sk-{secrets.token_urlsafe(16)}"

    if duration is None:  # allow tokens that never expire
        expires = None
    else:
        duration_s = _duration_in_seconds(duration=duration)
        expires = datetime.utcnow() + timedelta(seconds=duration_s)

    if key_budget_duration is None:  # one-time budget
        key_reset_at = None
    else:
        duration_s = _duration_in_seconds(duration=key_budget_duration)
        key_reset_at = datetime.utcnow() + timedelta(seconds=duration_s)

    if budget_duration is None:  # one-time budget
        reset_at = None
    else:
        duration_s = _duration_in_seconds(duration=budget_duration)
        reset_at = datetime.utcnow() + timedelta(seconds=duration_s)

    aliases_json = json.dumps(aliases)
    config_json = json.dumps(config)
    permissions_json = json.dumps(permissions)
    metadata_json = json.dumps(metadata)
    model_max_budget_json = json.dumps(model_max_budget)

    user_id = user_id or str(uuid.uuid4())
    user_role = user_role or "app_user"
    tpm_limit = tpm_limit
    rpm_limit = rpm_limit
    allowed_cache_controls = allowed_cache_controls

    # TODO: @ishaan-jaff: Migrate all budget tracking to use LiteLLM_BudgetTable
    if prisma_client is not None:
        # create the Budget Row for the LiteLLM Verification Token
        budget_row = LiteLLM_BudgetTable(
            soft_budget=key_soft_budget or litellm.default_soft_budget,
            model_max_budget=model_max_budget or {},
            created_by=user_id,
            updated_by=user_id,
        )
        new_budget = prisma_client.jsonify_object(budget_row.json(exclude_none=True))
        _budget = await prisma_client.db.litellm_budgettable.create(data={**new_budget})  # type: ignore
        _budget_id = getattr(_budget, "id", None)

    try:
        # Create a new verification token (you may want to enhance this logic based on your needs)
        user_data = {
            "max_budget": max_budget,
            "user_email": user_email,
            "user_id": user_id,
            "team_id": team_id,
            "user_role": user_role,
            "spend": spend,
            "models": models,
            "max_parallel_requests": max_parallel_requests,
            "tpm_limit": tpm_limit,
            "rpm_limit": rpm_limit,
            "budget_duration": budget_duration,
            "budget_reset_at": reset_at,
            "allowed_cache_controls": allowed_cache_controls,
        }
        key_data = {
            "token": token,
            "key_alias": key_alias,
            "expires": expires,
            "models": models,
            "aliases": aliases_json,
            "config": config_json,
            "spend": spend,
            "max_budget": key_max_budget,
            "user_id": user_id,
            "team_id": team_id,
            "max_parallel_requests": max_parallel_requests,
            "metadata": metadata_json,
            "tpm_limit": tpm_limit,
            "rpm_limit": rpm_limit,
            "budget_duration": key_budget_duration,
            "budget_reset_at": key_reset_at,
            "allowed_cache_controls": allowed_cache_controls,
            "permissions": permissions_json,
            "model_max_budget": model_max_budget_json,
            "budget_id": _budget_id,
        }
        if (
            general_settings.get("allow_user_auth", False) == True
            or _has_user_setup_sso() == True
        ):
            key_data["key_name"] = f"sk-...{token[-4:]}"
        saved_token = copy.deepcopy(key_data)
        if isinstance(saved_token["aliases"], str):
            saved_token["aliases"] = json.loads(saved_token["aliases"])
        if isinstance(saved_token["config"], str):
            saved_token["config"] = json.loads(saved_token["config"])
        if isinstance(saved_token["metadata"], str):
            saved_token["metadata"] = json.loads(saved_token["metadata"])
        if isinstance(saved_token["permissions"], str):
            saved_token["permissions"] = json.loads(saved_token["permissions"])
        if isinstance(saved_token["model_max_budget"], str):
            saved_token["model_max_budget"] = json.loads(
                saved_token["model_max_budget"]
            )

        if saved_token.get("expires", None) is not None and isinstance(
            saved_token["expires"], datetime
        ):
            saved_token["expires"] = saved_token["expires"].isoformat()
        if prisma_client is not None:
            ## CREATE USER (If necessary)
            verbose_proxy_logger.debug(f"prisma_client: Creating User={user_data}")
            if query_type == "insert_data":
                user_row = await prisma_client.insert_data(
                    data=user_data, table_name="user"
                )
                ## use default user model list if no key-specific model list provided
                if len(user_row.models) > 0 and len(key_data["models"]) == 0:  # type: ignore
                    key_data["models"] = user_row.models
            elif query_type == "update_data":
                user_row = await prisma_client.update_data(
                    data=user_data,
                    table_name="user",
                    update_key_values=update_key_values,
                )
            if user_id == litellm_proxy_budget_name or (
                table_name is not None and table_name == "user"
            ):
                # do not create a key for litellm_proxy_budget_name or if table name is set to just 'user'
                # we only need to ensure this exists in the user table
                # the LiteLLM_VerificationToken table will increase in size if we don't do this check
                return key_data

            ## CREATE KEY
            verbose_proxy_logger.debug(f"prisma_client: Creating Key={key_data}")
            await prisma_client.insert_data(data=key_data, table_name="key")
        elif custom_db_client is not None:
            ## CREATE USER (If necessary)
            verbose_proxy_logger.debug(f"CustomDBClient: Creating User={user_data}")
            user_row = await custom_db_client.insert_data(
                value=user_data, table_name="user"
            )
            if user_row is None:
                # GET USER ROW
                user_row = await custom_db_client.get_data(
                    key=user_id, table_name="user"
                )

            ## use default user model list if no key-specific model list provided
            if len(user_row.models) > 0 and len(key_data["models"]) == 0:  # type: ignore
                key_data["models"] = user_row.models
            ## CREATE KEY
            verbose_proxy_logger.debug(f"CustomDBClient: Creating Key={key_data}")
            await custom_db_client.insert_data(value=key_data, table_name="key")
    except Exception as e:
        traceback.print_exc()
        raise HTTPException(status_code=status.HTTP_500_INTERNAL_SERVER_ERROR)

    # Add budget related info in key_data - this ensures it's returned
    key_data["soft_budget"] = key_soft_budget
    return key_data


async def delete_verification_token(tokens: List):
    global prisma_client
    try:
        if prisma_client:
            # Assuming 'db' is your Prisma Client instance
            deleted_tokens = await prisma_client.delete_data(tokens=tokens)
        else:
            raise Exception
    except Exception as e:
        traceback.print_exc()
        raise HTTPException(status_code=status.HTTP_500_INTERNAL_SERVER_ERROR)
    return deleted_tokens


def save_worker_config(**data):
    import json

    os.environ["WORKER_CONFIG"] = json.dumps(data)


async def initialize(
    model=None,
    alias=None,
    api_base=None,
    api_version=None,
    debug=False,
    detailed_debug=False,
    temperature=None,
    max_tokens=None,
    request_timeout=600,
    max_budget=None,
    telemetry=False,
    drop_params=True,
    add_function_to_prompt=True,
    headers=None,
    save=False,
    use_queue=False,
    config=None,
):
    global user_model, user_api_base, user_debug, user_detailed_debug, user_user_max_tokens, user_request_timeout, user_temperature, user_telemetry, user_headers, experimental, llm_model_list, llm_router, general_settings, master_key, user_custom_auth, prisma_client
    generate_feedback_box()
    user_model = model
    user_debug = debug
    if debug == True:  # this needs to be first, so users can see Router init debugg
        from litellm._logging import (
            verbose_router_logger,
            verbose_proxy_logger,
            verbose_logger,
        )
        import logging

        # this must ALWAYS remain logging.INFO, DO NOT MODIFY THIS
        verbose_logger.setLevel(level=logging.INFO)  # sets package logs to info
        verbose_router_logger.setLevel(level=logging.INFO)  # set router logs to info
        verbose_proxy_logger.setLevel(level=logging.INFO)  # set proxy logs to info
    if detailed_debug == True:
        from litellm._logging import (
            verbose_router_logger,
            verbose_proxy_logger,
            verbose_logger,
        )
        import logging

        verbose_logger.setLevel(level=logging.DEBUG)  # set package log to debug
        verbose_router_logger.setLevel(level=logging.DEBUG)  # set router logs to debug
        verbose_proxy_logger.setLevel(level=logging.DEBUG)  # set proxy logs to debug
    elif debug == False and detailed_debug == False:
        # users can control proxy debugging using env variable = 'LITELLM_LOG'
        litellm_log_setting = os.environ.get("LITELLM_LOG", "")
        if litellm_log_setting != None:
            if litellm_log_setting.upper() == "INFO":
                from litellm._logging import verbose_router_logger, verbose_proxy_logger
                import logging

                # this must ALWAYS remain logging.INFO, DO NOT MODIFY THIS

                verbose_router_logger.setLevel(
                    level=logging.INFO
                )  # set router logs to info
                verbose_proxy_logger.setLevel(
                    level=logging.INFO
                )  # set proxy logs to info
            elif litellm_log_setting.upper() == "DEBUG":
                from litellm._logging import verbose_router_logger, verbose_proxy_logger
                import logging

                verbose_router_logger.setLevel(
                    level=logging.DEBUG
                )  # set router logs to info
                verbose_proxy_logger.setLevel(
                    level=logging.DEBUG
                )  # set proxy logs to debug
    dynamic_config = {"general": {}, user_model: {}}
    if config:
        (
            llm_router,
            llm_model_list,
            general_settings,
        ) = await proxy_config.load_config(router=llm_router, config_file_path=config)
    if headers:  # model-specific param
        user_headers = headers
        dynamic_config[user_model]["headers"] = headers
    if api_base:  # model-specific param
        user_api_base = api_base
        dynamic_config[user_model]["api_base"] = api_base
    if api_version:
        os.environ["AZURE_API_VERSION"] = (
            api_version  # set this for azure - litellm can read this from the env
        )
    if max_tokens:  # model-specific param
        user_max_tokens = max_tokens
        dynamic_config[user_model]["max_tokens"] = max_tokens
    if temperature:  # model-specific param
        user_temperature = temperature
        dynamic_config[user_model]["temperature"] = temperature
    if request_timeout:
        user_request_timeout = request_timeout
        dynamic_config[user_model]["request_timeout"] = request_timeout
    if alias:  # model-specific param
        dynamic_config[user_model]["alias"] = alias
    if drop_params == True:  # litellm-specific param
        litellm.drop_params = True
        dynamic_config["general"]["drop_params"] = True
    if add_function_to_prompt == True:  # litellm-specific param
        litellm.add_function_to_prompt = True
        dynamic_config["general"]["add_function_to_prompt"] = True
    if max_budget:  # litellm-specific param
        litellm.max_budget = max_budget
        dynamic_config["general"]["max_budget"] = max_budget
    if experimental:
        pass
    user_telemetry = telemetry
    usage_telemetry(feature="local_proxy_server")


# for streaming
def data_generator(response):
    verbose_proxy_logger.debug("inside generator")
    for chunk in response:
        verbose_proxy_logger.debug(f"returned chunk: {chunk}")
        try:
            yield f"data: {json.dumps(chunk.dict())}\n\n"
        except:
            yield f"data: {json.dumps(chunk)}\n\n"


async def async_data_generator(response, user_api_key_dict):
    verbose_proxy_logger.debug("inside generator")
    try:
        start_time = time.time()
        async for chunk in response:
            chunk = chunk.model_dump_json(exclude_none=True)
            try:
                yield f"data: {chunk}\n\n"
            except Exception as e:
                yield f"data: {str(e)}\n\n"

        # Streaming is done, yield the [DONE] chunk
        done_message = "[DONE]"
        yield f"data: {done_message}\n\n"
    except Exception as e:
        traceback.print_exc()
        await proxy_logging_obj.post_call_failure_hook(
            user_api_key_dict=user_api_key_dict, original_exception=e
        )
        verbose_proxy_logger.debug(
            f"\033[1;31mAn error occurred: {e}\n\n Debug this by setting `--debug`, e.g. `litellm --model gpt-3.5-turbo --debug`"
        )
        router_model_names = (
            [m["model_name"] for m in llm_model_list]
            if llm_model_list is not None
            else []
        )
        if user_debug:
            traceback.print_exc()

        if isinstance(e, HTTPException):
            raise e
        else:
            error_traceback = traceback.format_exc()
            error_msg = f"{str(e)}\n\n{error_traceback}"

        raise ProxyException(
            message=getattr(e, "message", error_msg),
            type=getattr(e, "type", "None"),
            param=getattr(e, "param", "None"),
            code=getattr(e, "status_code", 500),
        )


def select_data_generator(response, user_api_key_dict):
    return async_data_generator(response=response, user_api_key_dict=user_api_key_dict)


def get_litellm_model_info(model: dict = {}):
    model_info = model.get("model_info", {})
    model_to_lookup = model.get("litellm_params", {}).get("model", None)
    try:
        if "azure" in model_to_lookup:
            model_to_lookup = model_info.get("base_model", None)
        litellm_model_info = litellm.get_model_info(model_to_lookup)
        return litellm_model_info
    except:
        # this should not block returning on /model/info
        # if litellm does not have info on the model it should return {}
        return {}


def parse_cache_control(cache_control):
    cache_dict = {}
    directives = cache_control.split(", ")

    for directive in directives:
        if "=" in directive:
            key, value = directive.split("=")
            cache_dict[key] = value
        else:
            cache_dict[directive] = True

    return cache_dict


@router.on_event("startup")
async def startup_event():
    global prisma_client, master_key, use_background_health_checks, llm_router, llm_model_list, general_settings, proxy_budget_rescheduler_min_time, proxy_budget_rescheduler_max_time
    import json

    ### LOAD MASTER KEY ###
    # check if master key set in environment - load from there
    master_key = litellm.get_secret("LITELLM_MASTER_KEY", None)
    # check if DATABASE_URL in environment - load from there
    if prisma_client is None:
        prisma_setup(database_url=os.getenv("DATABASE_URL"))

    ### LOAD CONFIG ###
    worker_config = litellm.get_secret("WORKER_CONFIG")
    verbose_proxy_logger.debug(f"worker_config: {worker_config}")
    # check if it's a valid file path
    if os.path.isfile(worker_config):
        if proxy_config.is_yaml(config_file_path=worker_config):
            (
                llm_router,
                llm_model_list,
                general_settings,
            ) = await proxy_config.load_config(
                router=llm_router, config_file_path=worker_config
            )
        else:
            await initialize(**worker_config)
    else:
        # if not, assume it's a json string
        worker_config = json.loads(os.getenv("WORKER_CONFIG"))
        await initialize(**worker_config)
    proxy_logging_obj._init_litellm_callbacks()  # INITIALIZE LITELLM CALLBACKS ON SERVER STARTUP <- do this to catch any logging errors on startup, not when calls are being made

    if use_background_health_checks:
        asyncio.create_task(
            _run_background_health_check()
        )  # start the background health check coroutine.

    verbose_proxy_logger.debug(f"prisma client - {prisma_client}")
    if prisma_client is not None:
        await prisma_client.connect()

    verbose_proxy_logger.debug(f"custom_db_client client - {custom_db_client}")
    if custom_db_client is not None:
        verbose_proxy_logger.debug(f"custom_db_client connecting - {custom_db_client}")
        await custom_db_client.connect()

    if prisma_client is not None and master_key is not None:
        # add master key to db
        user_id = "default_user_id"
        if os.getenv("PROXY_ADMIN_ID", None) is not None:
            user_id = os.getenv("PROXY_ADMIN_ID")

        asyncio.create_task(
            generate_key_helper_fn(
                duration=None,
                models=[],
                aliases={},
                config={},
                spend=0,
                token=master_key,
                user_id=user_id,
                user_role="proxy_admin",
                query_type="update_data",
                update_key_values={
                    "user_role": "proxy_admin",
                },
            )
        )

    if prisma_client is not None and litellm.max_budget > 0:
        if litellm.budget_duration is None:
            raise Exception(
                "budget_duration not set on Proxy. budget_duration is required to use max_budget."
            )

        # add proxy budget to db in the user table
        asyncio.create_task(
            generate_key_helper_fn(
                user_id=litellm_proxy_budget_name,
                duration=None,
                models=[],
                aliases={},
                config={},
                spend=0,
                max_budget=litellm.max_budget,
                budget_duration=litellm.budget_duration,
                query_type="update_data",
                update_key_values={
                    "max_budget": litellm.max_budget,
                    "budget_duration": litellm.budget_duration,
                },
            )
        )

    verbose_proxy_logger.debug(
        f"custom_db_client client {custom_db_client}. Master_key: {master_key}"
    )
    if custom_db_client is not None and master_key is not None:
        # add master key to db
        await generate_key_helper_fn(
            duration=None, models=[], aliases={}, config={}, spend=0, token=master_key
        )

    ### CHECK IF VIEW EXISTS ###
    if prisma_client is not None:
        create_view_response = await prisma_client.check_view_exists()

    ### START BUDGET SCHEDULER ###
    if prisma_client is not None:
        scheduler = AsyncIOScheduler()
        interval = random.randint(
            proxy_budget_rescheduler_min_time, proxy_budget_rescheduler_max_time
        )  # random interval, so multiple workers avoid resetting budget at the same time
        scheduler.add_job(
            reset_budget, "interval", seconds=interval, args=[prisma_client]
        )
        scheduler.start()


#### API ENDPOINTS ####
@router.get(
    "/v1/models", dependencies=[Depends(user_api_key_auth)], tags=["model management"]
)
@router.get(
    "/models", dependencies=[Depends(user_api_key_auth)], tags=["model management"]
)  # if project requires model list
def model_list(
    user_api_key_dict: UserAPIKeyAuth = Depends(user_api_key_auth),
):
    global llm_model_list, general_settings
    all_models = []
    if len(user_api_key_dict.models) > 0:
        all_models = user_api_key_dict.models
    else:
        ## if no specific model access
        if general_settings.get("infer_model_from_keys", False):
            all_models = litellm.utils.get_valid_models()
        if llm_model_list:
            all_models = list(
                set(all_models + [m["model_name"] for m in llm_model_list])
            )
        if user_model is not None:
            all_models += [user_model]
    verbose_proxy_logger.debug(f"all_models: {all_models}")
    return dict(
        data=[
            {
                "id": model,
                "object": "model",
                "created": 1677610602,
                "owned_by": "openai",
            }
            for model in all_models
        ],
        object="list",
    )


@router.post(
    "/v1/completions", dependencies=[Depends(user_api_key_auth)], tags=["completions"]
)
@router.post(
    "/completions", dependencies=[Depends(user_api_key_auth)], tags=["completions"]
)
@router.post(
    "/engines/{model:path}/completions",
    dependencies=[Depends(user_api_key_auth)],
    tags=["completions"],
)
async def completion(
    request: Request,
    fastapi_response: Response,
    model: Optional[str] = None,
    user_api_key_dict: UserAPIKeyAuth = Depends(user_api_key_auth),
    background_tasks: BackgroundTasks = BackgroundTasks(),
):
    global user_temperature, user_request_timeout, user_max_tokens, user_api_base
    try:
        body = await request.body()
        body_str = body.decode()
        try:
            data = ast.literal_eval(body_str)
        except:
            data = json.loads(body_str)

        data["user"] = data.get("user", user_api_key_dict.user_id)
        data["model"] = (
            general_settings.get("completion_model", None)  # server default
            or user_model  # model name passed via cli args
            or model  # for azure deployments
            or data["model"]  # default passed in http request
        )
        if user_model:
            data["model"] = user_model
        if "metadata" not in data:
            data["metadata"] = {}
        data["metadata"]["user_api_key"] = user_api_key_dict.api_key
        data["metadata"]["user_api_key_metadata"] = user_api_key_dict.metadata
        data["metadata"]["user_api_key_alias"] = getattr(
            user_api_key_dict, "key_alias", None
        )
        data["metadata"]["user_api_key_user_id"] = user_api_key_dict.user_id
        data["metadata"]["user_api_key_team_id"] = getattr(
            user_api_key_dict, "team_id", None
        )
        _headers = dict(request.headers)
        _headers.pop(
            "authorization", None
        )  # do not store the original `sk-..` api key in the db
        data["metadata"]["headers"] = _headers
        data["metadata"]["endpoint"] = str(request.url)

        # override with user settings, these are params passed via cli
        if user_temperature:
            data["temperature"] = user_temperature
        if user_request_timeout:
            data["request_timeout"] = user_request_timeout
        if user_max_tokens:
            data["max_tokens"] = user_max_tokens
        if user_api_base:
            data["api_base"] = user_api_base

        ### CALL HOOKS ### - modify incoming data before calling the model
        data = await proxy_logging_obj.pre_call_hook(
            user_api_key_dict=user_api_key_dict, data=data, call_type="completion"
        )

        start_time = time.time()

        ### ROUTE THE REQUESTs ###
        router_model_names = (
            [m["model_name"] for m in llm_model_list]
            if llm_model_list is not None
            else []
        )
        # skip router if user passed their key
        if "api_key" in data:
            response = await litellm.atext_completion(**data)
        elif (
            llm_router is not None and data["model"] in router_model_names
        ):  # model in router model list
            response = await llm_router.atext_completion(**data)
        elif (
            llm_router is not None
            and llm_router.model_group_alias is not None
            and data["model"] in llm_router.model_group_alias
        ):  # model set in model_group_alias
            response = await llm_router.atext_completion(**data)
        elif (
            llm_router is not None and data["model"] in llm_router.deployment_names
        ):  # model in router deployments, calling a specific deployment on the router
            response = await llm_router.atext_completion(
                **data, specific_deployment=True
            )
        elif user_model is not None:  # `litellm --model <your-model-name>`
            response = await litellm.atext_completion(**data)
        else:
            raise HTTPException(
                status_code=status.HTTP_400_BAD_REQUEST,
                detail={"error": "Invalid model name passed in"},
            )

        if hasattr(response, "_hidden_params"):
            model_id = response._hidden_params.get("model_id", None) or ""
        else:
            model_id = ""

        verbose_proxy_logger.debug(f"final response: {response}")
        if (
            "stream" in data and data["stream"] == True
        ):  # use generate_responses to stream responses
            custom_headers = {"x-litellm-model-id": model_id}
            selected_data_generator = select_data_generator(
                response=response, user_api_key_dict=user_api_key_dict
            )

            return StreamingResponse(
                selected_data_generator,
                media_type="text/event-stream",
                headers=custom_headers,
            )

        fastapi_response.headers["x-litellm-model-id"] = model_id
        return response
    except Exception as e:
        verbose_proxy_logger.debug(f"EXCEPTION RAISED IN PROXY MAIN.PY")
        verbose_proxy_logger.debug(
            f"\033[1;31mAn error occurred: {e}\n\n Debug this by setting `--debug`, e.g. `litellm --model gpt-3.5-turbo --debug`"
        )
        traceback.print_exc()
        error_traceback = traceback.format_exc()
        error_msg = f"{str(e)}"
        raise ProxyException(
            message=getattr(e, "message", error_msg),
            type=getattr(e, "type", "None"),
            param=getattr(e, "param", "None"),
            code=getattr(e, "status_code", 500),
        )


@router.post(
    "/v1/chat/completions",
    dependencies=[Depends(user_api_key_auth)],
    tags=["chat/completions"],
)
@router.post(
    "/chat/completions",
    dependencies=[Depends(user_api_key_auth)],
    tags=["chat/completions"],
)
@router.post(
    "/openai/deployments/{model:path}/chat/completions",
    dependencies=[Depends(user_api_key_auth)],
    tags=["chat/completions"],
)  # azure compatible endpoint
async def chat_completion(
    request: Request,
    fastapi_response: Response,
    model: Optional[str] = None,
    user_api_key_dict: UserAPIKeyAuth = Depends(user_api_key_auth),
    background_tasks: BackgroundTasks = BackgroundTasks(),
):
    global general_settings, user_debug, proxy_logging_obj, llm_model_list
    try:
        data = {}
        body = await request.body()
        body_str = body.decode()
        try:
            data = ast.literal_eval(body_str)
        except:
            data = json.loads(body_str)

        # Include original request and headers in the data
        data["proxy_server_request"] = {
            "url": str(request.url),
            "method": request.method,
            "headers": dict(request.headers),
            "body": copy.copy(data),  # use copy instead of deepcopy
        }

        ## Cache Controls
        headers = request.headers
        verbose_proxy_logger.debug(f"Request Headers: {headers}")
        cache_control_header = headers.get("Cache-Control", None)
        if cache_control_header:
            cache_dict = parse_cache_control(cache_control_header)
            data["ttl"] = cache_dict.get("s-maxage")

        verbose_proxy_logger.debug(f"receiving data: {data}")
        data["model"] = (
            general_settings.get("completion_model", None)  # server default
            or user_model  # model name passed via cli args
            or model  # for azure deployments
            or data["model"]  # default passed in http request
        )

        # users can pass in 'user' param to /chat/completions. Don't override it
        if data.get("user", None) is None and user_api_key_dict.user_id is not None:
            # if users are using user_api_key_auth, set `user` in `data`
            data["user"] = user_api_key_dict.user_id

        if "metadata" not in data:
            data["metadata"] = {}
        data["metadata"]["user_api_key"] = user_api_key_dict.api_key
        data["metadata"]["user_api_key_alias"] = getattr(
            user_api_key_dict, "key_alias", None
        )
        data["metadata"]["user_api_key_user_id"] = user_api_key_dict.user_id
        data["metadata"]["user_api_key_team_id"] = getattr(
            user_api_key_dict, "team_id", None
        )
        data["metadata"]["user_api_key_metadata"] = user_api_key_dict.metadata
        _headers = dict(request.headers)
        _headers.pop(
            "authorization", None
        )  # do not store the original `sk-..` api key in the db
        data["metadata"]["headers"] = _headers
        data["metadata"]["endpoint"] = str(request.url)

        ### TEAM-SPECIFIC PARAMS ###
        if user_api_key_dict.team_id is not None:
            team_config = await proxy_config.load_team_config(
                team_id=user_api_key_dict.team_id
            )
            if len(team_config) == 0:
                pass
            else:
                team_id = team_config.pop("team_id", None)
                _is_valid_team_configs(
                    team_id=team_id, team_config=team_config, request_data=data
                )
                data["metadata"]["team_id"] = team_id
                data = {
                    **team_config,
                    **data,
                }  # add the team-specific configs to the completion call

        global user_temperature, user_request_timeout, user_max_tokens, user_api_base
        # override with user settings, these are params passed via cli
        if user_temperature:
            data["temperature"] = user_temperature
        if user_request_timeout:
            data["request_timeout"] = user_request_timeout
        if user_max_tokens:
            data["max_tokens"] = user_max_tokens
        if user_api_base:
            data["api_base"] = user_api_base

        ### CALL HOOKS ### - modify incoming data before calling the model
        data = await proxy_logging_obj.pre_call_hook(
            user_api_key_dict=user_api_key_dict, data=data, call_type="completion"
        )

        tasks = []
        tasks.append(proxy_logging_obj.during_call_hook(data=data))

        start_time = time.time()

        ### ROUTE THE REQUEST ###
        router_model_names = (
            [m["model_name"] for m in llm_model_list]
            if llm_model_list is not None
            else []
        )
        # skip router if user passed their key
        if "api_key" in data:
            tasks.append(litellm.acompletion(**data))
        elif "user_config" in data:
            # initialize a new router instance. make request using this Router
            router_config = data.pop("user_config")
            user_router = litellm.Router(**router_config)
            tasks.append(user_router.acompletion(**data))
        elif (
            llm_router is not None and data["model"] in router_model_names
        ):  # model in router model list
            tasks.append(llm_router.acompletion(**data))
        elif (
            llm_router is not None
            and llm_router.model_group_alias is not None
            and data["model"] in llm_router.model_group_alias
        ):  # model set in model_group_alias
            tasks.append(llm_router.acompletion(**data))
        elif (
            llm_router is not None and data["model"] in llm_router.deployment_names
        ):  # model in router deployments, calling a specific deployment on the router
            tasks.append(llm_router.acompletion(**data, specific_deployment=True))
        elif user_model is not None:  # `litellm --model <your-model-name>`
            tasks.append(litellm.acompletion(**data))
        else:
            raise HTTPException(
                status_code=status.HTTP_400_BAD_REQUEST,
                detail={"error": "Invalid model name passed in"},
            )

        # wait for call to end
        responses = await asyncio.gather(
            *tasks
        )  # run the moderation check in parallel to the actual llm api call
        response = responses[1]

        # Post Call Processing
        data["litellm_status"] = "success"  # used for alerting
        if hasattr(response, "_hidden_params"):
            model_id = response._hidden_params.get("model_id", None) or ""
        else:
            model_id = ""

        if (
            "stream" in data and data["stream"] == True
        ):  # use generate_responses to stream responses
            custom_headers = {"x-litellm-model-id": model_id}
            selected_data_generator = select_data_generator(
                response=response, user_api_key_dict=user_api_key_dict
            )
            return StreamingResponse(
                selected_data_generator,
                media_type="text/event-stream",
                headers=custom_headers,
            )

        fastapi_response.headers["x-litellm-model-id"] = model_id

        ### CALL HOOKS ### - modify outgoing data
        response = await proxy_logging_obj.post_call_success_hook(
            user_api_key_dict=user_api_key_dict, response=response
        )
        return response
    except Exception as e:
        traceback.print_exc()
        await proxy_logging_obj.post_call_failure_hook(
            user_api_key_dict=user_api_key_dict, original_exception=e
        )
        verbose_proxy_logger.debug(
            f"\033[1;31mAn error occurred: {e}\n\n Debug this by setting `--debug`, e.g. `litellm --model gpt-3.5-turbo --debug`"
        )
        router_model_names = (
            [m["model_name"] for m in llm_model_list]
            if llm_model_list is not None
            else []
        )
        if llm_router is not None and data.get("model", "") in router_model_names:
            verbose_proxy_logger.debug("Results from router")
            verbose_proxy_logger.debug("\nRouter stats")
            verbose_proxy_logger.debug("\nTotal Calls made")
            for key, value in llm_router.total_calls.items():
                verbose_proxy_logger.debug(f"{key}: {value}")
            verbose_proxy_logger.debug("\nSuccess Calls made")
            for key, value in llm_router.success_calls.items():
                verbose_proxy_logger.debug(f"{key}: {value}")
            verbose_proxy_logger.debug("\nFail Calls made")
            for key, value in llm_router.fail_calls.items():
                verbose_proxy_logger.debug(f"{key}: {value}")
        if user_debug:
            traceback.print_exc()

        if isinstance(e, HTTPException):
            raise ProxyException(
                message=getattr(e, "detail", str(e)),
                type=getattr(e, "type", "None"),
                param=getattr(e, "param", "None"),
                code=getattr(e, "status_code", status.HTTP_400_BAD_REQUEST),
            )
        else:
            error_traceback = traceback.format_exc()
            error_msg = f"{str(e)}\n\n{error_traceback}"

        raise ProxyException(
            message=getattr(e, "message", error_msg),
            type=getattr(e, "type", "None"),
            param=getattr(e, "param", "None"),
            code=getattr(e, "status_code", 500),
        )


@router.post(
    "/v1/embeddings",
    dependencies=[Depends(user_api_key_auth)],
    response_class=ORJSONResponse,
    tags=["embeddings"],
)
@router.post(
    "/embeddings",
    dependencies=[Depends(user_api_key_auth)],
    response_class=ORJSONResponse,
    tags=["embeddings"],
)
@router.post(
    "/openai/deployments/{model:path}/embeddings",
    dependencies=[Depends(user_api_key_auth)],
    response_class=ORJSONResponse,
    tags=["embeddings"],
)  # azure compatible endpoint
async def embeddings(
    request: Request,
    model: Optional[str] = None,
    user_api_key_dict: UserAPIKeyAuth = Depends(user_api_key_auth),
    background_tasks: BackgroundTasks = BackgroundTasks(),
):
    global proxy_logging_obj
    try:
        # Use orjson to parse JSON data, orjson speeds up requests significantly
        body = await request.body()
        data = orjson.loads(body)

        # Include original request and headers in the data
        data["proxy_server_request"] = {
            "url": str(request.url),
            "method": request.method,
            "headers": dict(request.headers),
            "body": copy.copy(data),  # use copy instead of deepcopy
        }

        if data.get("user", None) is None and user_api_key_dict.user_id is not None:
            data["user"] = user_api_key_dict.user_id

        data["model"] = (
            general_settings.get("embedding_model", None)  # server default
            or user_model  # model name passed via cli args
            or model  # for azure deployments
            or data["model"]  # default passed in http request
        )
        if user_model:
            data["model"] = user_model
        if "metadata" not in data:
            data["metadata"] = {}
        data["metadata"]["user_api_key"] = user_api_key_dict.api_key
        data["metadata"]["user_api_key_metadata"] = user_api_key_dict.metadata
        _headers = dict(request.headers)
        _headers.pop(
            "authorization", None
        )  # do not store the original `sk-..` api key in the db
        data["metadata"]["headers"] = _headers
        data["metadata"]["user_api_key_alias"] = getattr(
            user_api_key_dict, "key_alias", None
        )
        data["metadata"]["user_api_key_user_id"] = user_api_key_dict.user_id
        data["metadata"]["user_api_key_team_id"] = getattr(
            user_api_key_dict, "team_id", None
        )
        data["metadata"]["endpoint"] = str(request.url)

        ### TEAM-SPECIFIC PARAMS ###
        if user_api_key_dict.team_id is not None:
            team_config = await proxy_config.load_team_config(
                team_id=user_api_key_dict.team_id
            )
            if len(team_config) == 0:
                pass
            else:
                team_id = team_config.pop("team_id", None)
                data["metadata"]["team_id"] = team_id
                data = {
                    **team_config,
                    **data,
                }  # add the team-specific configs to the completion call

        router_model_names = (
            [m["model_name"] for m in llm_model_list]
            if llm_model_list is not None
            else []
        )
        if (
            "input" in data
            and isinstance(data["input"], list)
            and isinstance(data["input"][0], list)
            and isinstance(data["input"][0][0], int)
        ):  # check if array of tokens passed in
            # check if non-openai/azure model called - e.g. for langchain integration
            if llm_model_list is not None and data["model"] in router_model_names:
                for m in llm_model_list:
                    if m["model_name"] == data["model"] and (
                        m["litellm_params"]["model"] in litellm.open_ai_embedding_models
                        or m["litellm_params"]["model"].startswith("azure/")
                    ):
                        pass
                    else:
                        # non-openai/azure embedding model called with token input
                        input_list = []
                        for i in data["input"]:
                            input_list.append(
                                litellm.decode(model="gpt-3.5-turbo", tokens=i)
                            )
                        data["input"] = input_list
                        break

        ### CALL HOOKS ### - modify incoming data / reject request before calling the model
        data = await proxy_logging_obj.pre_call_hook(
            user_api_key_dict=user_api_key_dict, data=data, call_type="embeddings"
        )

        start_time = time.time()

        ## ROUTE TO CORRECT ENDPOINT ##
        # skip router if user passed their key
        if "api_key" in data:
            response = await litellm.aembedding(**data)
        elif "user_config" in data:
            # initialize a new router instance. make request using this Router
            router_config = data.pop("user_config")
            user_router = litellm.Router(**router_config)
            response = await user_router.aembedding(**data)
        elif (
            llm_router is not None and data["model"] in router_model_names
        ):  # model in router model list
            response = await llm_router.aembedding(**data)
        elif (
            llm_router is not None
            and llm_router.model_group_alias is not None
            and data["model"] in llm_router.model_group_alias
        ):  # model set in model_group_alias
            response = await llm_router.aembedding(
                **data
            )  # ensure this goes the llm_router, router will do the correct alias mapping
        elif (
            llm_router is not None and data["model"] in llm_router.deployment_names
        ):  # model in router deployments, calling a specific deployment on the router
            response = await llm_router.aembedding(**data, specific_deployment=True)
        elif user_model is not None:  # `litellm --model <your-model-name>`
            response = await litellm.aembedding(**data)
        else:
            raise HTTPException(
                status_code=status.HTTP_400_BAD_REQUEST,
                detail={"error": "Invalid model name passed in"},
            )

        ### ALERTING ###
        data["litellm_status"] = "success"  # used for alerting

        return response
    except Exception as e:
        await proxy_logging_obj.post_call_failure_hook(
            user_api_key_dict=user_api_key_dict, original_exception=e
        )
        traceback.print_exc()
        if isinstance(e, HTTPException):
            raise ProxyException(
                message=getattr(e, "message", str(e)),
                type=getattr(e, "type", "None"),
                param=getattr(e, "param", "None"),
                code=getattr(e, "status_code", status.HTTP_400_BAD_REQUEST),
            )
        else:
            error_traceback = traceback.format_exc()
            error_msg = f"{str(e)}\n\n{error_traceback}"
            raise ProxyException(
                message=getattr(e, "message", error_msg),
                type=getattr(e, "type", "None"),
                param=getattr(e, "param", "None"),
                code=getattr(e, "status_code", 500),
            )


@router.post(
    "/v1/images/generations",
    dependencies=[Depends(user_api_key_auth)],
    response_class=ORJSONResponse,
    tags=["image generation"],
)
@router.post(
    "/images/generations",
    dependencies=[Depends(user_api_key_auth)],
    response_class=ORJSONResponse,
    tags=["image generation"],
)
async def image_generation(
    request: Request,
    user_api_key_dict: UserAPIKeyAuth = Depends(user_api_key_auth),
    background_tasks: BackgroundTasks = BackgroundTasks(),
):
    global proxy_logging_obj
    try:
        # Use orjson to parse JSON data, orjson speeds up requests significantly
        body = await request.body()
        data = orjson.loads(body)

        # Include original request and headers in the data
        data["proxy_server_request"] = {
            "url": str(request.url),
            "method": request.method,
            "headers": dict(request.headers),
            "body": copy.copy(data),  # use copy instead of deepcopy
        }

        if data.get("user", None) is None and user_api_key_dict.user_id is not None:
            data["user"] = user_api_key_dict.user_id

        data["model"] = (
            general_settings.get("image_generation_model", None)  # server default
            or user_model  # model name passed via cli args
            or data["model"]  # default passed in http request
        )
        if user_model:
            data["model"] = user_model

        if "metadata" not in data:
            data["metadata"] = {}
        data["metadata"]["user_api_key"] = user_api_key_dict.api_key
        data["metadata"]["user_api_key_metadata"] = user_api_key_dict.metadata
        _headers = dict(request.headers)
        _headers.pop(
            "authorization", None
        )  # do not store the original `sk-..` api key in the db
        data["metadata"]["headers"] = _headers
        data["metadata"]["user_api_key_alias"] = getattr(
            user_api_key_dict, "key_alias", None
        )
        data["metadata"]["user_api_key_user_id"] = user_api_key_dict.user_id
        data["metadata"]["user_api_key_team_id"] = getattr(
            user_api_key_dict, "team_id", None
        )
        data["metadata"]["endpoint"] = str(request.url)

        ### TEAM-SPECIFIC PARAMS ###
        if user_api_key_dict.team_id is not None:
            team_config = await proxy_config.load_team_config(
                team_id=user_api_key_dict.team_id
            )
            if len(team_config) == 0:
                pass
            else:
                team_id = team_config.pop("team_id", None)
                data["metadata"]["team_id"] = team_id
                data = {
                    **team_config,
                    **data,
                }  # add the team-specific configs to the completion call

        router_model_names = (
            [m["model_name"] for m in llm_model_list]
            if llm_model_list is not None
            else []
        )

        ### CALL HOOKS ### - modify incoming data / reject request before calling the model
        data = await proxy_logging_obj.pre_call_hook(
            user_api_key_dict=user_api_key_dict, data=data, call_type="embeddings"
        )

        start_time = time.time()

        ## ROUTE TO CORRECT ENDPOINT ##
        # skip router if user passed their key
        if "api_key" in data:
            response = await litellm.aimage_generation(**data)
        elif (
            llm_router is not None and data["model"] in router_model_names
        ):  # model in router model list
            response = await llm_router.aimage_generation(**data)
        elif (
            llm_router is not None and data["model"] in llm_router.deployment_names
        ):  # model in router deployments, calling a specific deployment on the router
            response = await llm_router.aimage_generation(
                **data, specific_deployment=True
            )
        elif (
            llm_router is not None
            and llm_router.model_group_alias is not None
            and data["model"] in llm_router.model_group_alias
        ):  # model set in model_group_alias
            response = await llm_router.aimage_generation(
                **data
            )  # ensure this goes the llm_router, router will do the correct alias mapping
        elif user_model is not None:  # `litellm --model <your-model-name>`
            response = await litellm.aimage_generation(**data)
        else:
            raise HTTPException(
                status_code=status.HTTP_400_BAD_REQUEST,
                detail={"error": "Invalid model name passed in"},
            )

        ### ALERTING ###
        data["litellm_status"] = "success"  # used for alerting

        return response
    except Exception as e:
        await proxy_logging_obj.post_call_failure_hook(
            user_api_key_dict=user_api_key_dict, original_exception=e
        )
        traceback.print_exc()
        if isinstance(e, HTTPException):
            raise ProxyException(
                message=getattr(e, "message", str(e)),
                type=getattr(e, "type", "None"),
                param=getattr(e, "param", "None"),
                code=getattr(e, "status_code", status.HTTP_400_BAD_REQUEST),
            )
        else:
            error_traceback = traceback.format_exc()
            error_msg = f"{str(e)}\n\n{error_traceback}"
            raise ProxyException(
                message=getattr(e, "message", error_msg),
                type=getattr(e, "type", "None"),
                param=getattr(e, "param", "None"),
                code=getattr(e, "status_code", 500),
            )


@router.post(
    "/v1/moderations",
    dependencies=[Depends(user_api_key_auth)],
    response_class=ORJSONResponse,
    tags=["moderations"],
)
@router.post(
    "/moderations",
    dependencies=[Depends(user_api_key_auth)],
    response_class=ORJSONResponse,
    tags=["moderations"],
)
async def moderations(
    request: Request,
    user_api_key_dict: UserAPIKeyAuth = Depends(user_api_key_auth),
):
    """
    The moderations endpoint is a tool you can use to check whether content complies with an LLM Providers policies. 

    Quick Start
    ```
    curl --location 'http://0.0.0.0:4000/moderations' \
    --header 'Content-Type: application/json' \
    --header 'Authorization: Bearer sk-1234' \
    --data '{"input": "Sample text goes here", "model": "text-moderation-stable"}'
    ```
    """
    global proxy_logging_obj
    try:
        # Use orjson to parse JSON data, orjson speeds up requests significantly
        body = await request.body()
        data = orjson.loads(body)

        # Include original request and headers in the data
        data["proxy_server_request"] = {
            "url": str(request.url),
            "method": request.method,
            "headers": dict(request.headers),
            "body": copy.copy(data),  # use copy instead of deepcopy
        }

        if data.get("user", None) is None and user_api_key_dict.user_id is not None:
            data["user"] = user_api_key_dict.user_id

        data["model"] = (
            general_settings.get("moderation_model", None)  # server default
            or user_model  # model name passed via cli args
            or data["model"]  # default passed in http request
        )
        if user_model:
            data["model"] = user_model

        if "metadata" not in data:
            data["metadata"] = {}
        data["metadata"]["user_api_key"] = user_api_key_dict.api_key
        data["metadata"]["user_api_key_metadata"] = user_api_key_dict.metadata
        _headers = dict(request.headers)
        _headers.pop(
            "authorization", None
        )  # do not store the original `sk-..` api key in the db
        data["metadata"]["headers"] = _headers
        data["metadata"]["user_api_key_alias"] = getattr(
            user_api_key_dict, "key_alias", None
        )
        data["metadata"]["user_api_key_user_id"] = user_api_key_dict.user_id
        data["metadata"]["user_api_key_team_id"] = getattr(
            user_api_key_dict, "team_id", None
        )
        data["metadata"]["endpoint"] = str(request.url)

        ### TEAM-SPECIFIC PARAMS ###
        if user_api_key_dict.team_id is not None:
            team_config = await proxy_config.load_team_config(
                team_id=user_api_key_dict.team_id
            )
            if len(team_config) == 0:
                pass
            else:
                team_id = team_config.pop("team_id", None)
                data["metadata"]["team_id"] = team_id
                data = {
                    **team_config,
                    **data,
                }  # add the team-specific configs to the completion call

        router_model_names = (
            [m["model_name"] for m in llm_model_list]
            if llm_model_list is not None
            else []
        )

        ### CALL HOOKS ### - modify incoming data / reject request before calling the model
        data = await proxy_logging_obj.pre_call_hook(
            user_api_key_dict=user_api_key_dict, data=data, call_type="moderation"
        )

        start_time = time.time()

        ## ROUTE TO CORRECT ENDPOINT ##
        # skip router if user passed their key
        if "api_key" in data:
            response = await litellm.amoderation(**data)
        elif (
            llm_router is not None and data["model"] in router_model_names
        ):  # model in router model list
            response = await llm_router.amoderation(**data)
        elif (
            llm_router is not None and data["model"] in llm_router.deployment_names
        ):  # model in router deployments, calling a specific deployment on the router
            response = await llm_router.amoderation(**data, specific_deployment=True)
        elif (
            llm_router is not None
            and llm_router.model_group_alias is not None
            and data["model"] in llm_router.model_group_alias
        ):  # model set in model_group_alias
            response = await llm_router.amoderation(
                **data
            )  # ensure this goes the llm_router, router will do the correct alias mapping
        elif user_model is not None:  # `litellm --model <your-model-name>`
            response = await litellm.amoderation(**data)
        else:
            raise HTTPException(
                status_code=status.HTTP_400_BAD_REQUEST,
                detail={"error": "Invalid model name passed in"},
            )

        ### ALERTING ###
        data["litellm_status"] = "success"  # used for alerting

        return response
    except Exception as e:
        await proxy_logging_obj.post_call_failure_hook(
            user_api_key_dict=user_api_key_dict, original_exception=e
        )
        traceback.print_exc()
        if isinstance(e, HTTPException):
            raise ProxyException(
                message=getattr(e, "message", str(e)),
                type=getattr(e, "type", "None"),
                param=getattr(e, "param", "None"),
                code=getattr(e, "status_code", status.HTTP_400_BAD_REQUEST),
            )
        else:
            error_traceback = traceback.format_exc()
            error_msg = f"{str(e)}\n\n{error_traceback}"
            raise ProxyException(
                message=getattr(e, "message", error_msg),
                type=getattr(e, "type", "None"),
                param=getattr(e, "param", "None"),
                code=getattr(e, "status_code", 500),
            )


#### KEY MANAGEMENT ####


@router.post(
    "/key/generate",
    tags=["key management"],
    dependencies=[Depends(user_api_key_auth)],
    response_model=GenerateKeyResponse,
)
async def generate_key_fn(
    data: GenerateKeyRequest,
    Authorization: Optional[str] = Header(None),
):
    """
    Generate an API key based on the provided data.

    Docs: https://docs.litellm.ai/docs/proxy/virtual_keys

    Parameters:
    - duration: Optional[str] - Specify the length of time the token is valid for. You can set duration as seconds ("30s"), minutes ("30m"), hours ("30h"), days ("30d").
    - key_alias: Optional[str] - User defined key alias
    - team_id: Optional[str] - The team id of the key
    - user_id: Optional[str] - The user id of the key
    - models: Optional[list] - Model_name's a user is allowed to call. (if empty, key is allowed to call all models)
    - aliases: Optional[dict] - Any alias mappings, on top of anything in the config.yaml model list. - https://docs.litellm.ai/docs/proxy/virtual_keys#managing-auth---upgradedowngrade-models
    - config: Optional[dict] - any key-specific configs, overrides config in config.yaml
    - spend: Optional[int] - Amount spent by key. Default is 0. Will be updated by proxy whenever key is used. https://docs.litellm.ai/docs/proxy/virtual_keys#managing-auth---tracking-spend
    - max_budget: Optional[float] - Specify max budget for a given key.
    - max_parallel_requests: Optional[int] - Rate limit a user based on the number of parallel requests. Raises 429 error, if user's parallel requests > x.
    - metadata: Optional[dict] - Metadata for key, store information for key. Example metadata = {"team": "core-infra", "app": "app2", "email": "ishaan@berri.ai" }
    - permissions: Optional[dict] - key-specific permissions. Currently just used for turning off pii masking (if connected). Example - {"pii": false}
    - model_max_budget: Optional[dict] - key-specific model budget in USD. Example - {"text-davinci-002": 0.5, "gpt-3.5-turbo": 0.5}. IF null or {} then no model specific budget.

    Examples: 

    1. Allow users to turn on/off pii masking

    ```bash
    curl --location 'http://0.0.0.0:8000/key/generate' \
        --header 'Authorization: Bearer sk-1234' \
        --header 'Content-Type: application/json' \
        --data '{
            "permissions": {"allow_pii_controls": true}
    }'
    ```

    Returns:
    - key: (str) The generated api key
    - expires: (datetime) Datetime object for when key expires.
    - user_id: (str) Unique user id - used for tracking spend across multiple keys for same user id.
    """
    try:
        global user_custom_key_generate
        verbose_proxy_logger.debug("entered /key/generate")

        if user_custom_key_generate is not None:
            result = await user_custom_key_generate(data)
            decision = result.get("decision", True)
            message = result.get("message", "Authentication Failed - Custom Auth Rule")
            if not decision:
                raise HTTPException(
                    status_code=status.HTTP_403_FORBIDDEN, detail=message
                )
        # check if user set default key/generate params on config.yaml
        if litellm.default_key_generate_params is not None:
            for elem in data:
                key, value = elem
                if value is None and key in [
                    "max_budget",
                    "user_id",
                    "team_id",
                    "max_parallel_requests",
                    "tpm_limit",
                    "rpm_limit",
                    "budget_duration",
                ]:
                    setattr(
                        data, key, litellm.default_key_generate_params.get(key, None)
                    )
                elif key == "models" and value == []:
                    setattr(data, key, litellm.default_key_generate_params.get(key, []))
                elif key == "metadata" and value == {}:
                    setattr(data, key, litellm.default_key_generate_params.get(key, {}))

        # check if user set default key/generate params on config.yaml
        if litellm.upperbound_key_generate_params is not None:
            for elem in data:
                # if key in litellm.upperbound_key_generate_params, use the min of value and litellm.upperbound_key_generate_params[key]
                key, value = elem
                if value is not None and key in litellm.upperbound_key_generate_params:
                    # if value is float/int
                    if key in [
                        "max_budget",
                        "max_parallel_requests",
                        "tpm_limit",
                        "rpm_limit",
                    ]:
                        if value > litellm.upperbound_key_generate_params[key]:
                            # directly compare floats/ints
                            setattr(
                                data, key, litellm.upperbound_key_generate_params[key]
                            )
                    elif key == "budget_duration":
                        # budgets are in 1s, 1m, 1h, 1d, 1m (30s, 30m, 30h, 30d, 30m)
                        # compare the duration in seconds and max duration in seconds
                        upperbound_budget_duration = _duration_in_seconds(
                            duration=litellm.upperbound_key_generate_params[key]
                        )
                        user_set_budget_duration = _duration_in_seconds(duration=value)
                        if user_set_budget_duration > upperbound_budget_duration:
                            setattr(
                                data, key, litellm.upperbound_key_generate_params[key]
                            )

        data_json = data.json()  # type: ignore

        # if we get max_budget passed to /key/generate, then use it as key_max_budget. Since generate_key_helper_fn is used to make new users
        if "max_budget" in data_json:
            data_json["key_max_budget"] = data_json.pop("max_budget", None)
        if "soft_budget" in data_json:
            data_json["key_soft_budget"] = data_json.pop("soft_budget", None)

        if "budget_duration" in data_json:
            data_json["key_budget_duration"] = data_json.pop("budget_duration", None)

        response = await generate_key_helper_fn(**data_json)
        return GenerateKeyResponse(**response)
    except Exception as e:
        traceback.print_exc()
        if isinstance(e, HTTPException):
            raise ProxyException(
                message=getattr(e, "detail", f"Authentication Error({str(e)})"),
                type="auth_error",
                param=getattr(e, "param", "None"),
                code=getattr(e, "status_code", status.HTTP_400_BAD_REQUEST),
            )
        elif isinstance(e, ProxyException):
            raise e
        raise ProxyException(
            message="Authentication Error, " + str(e),
            type="auth_error",
            param=getattr(e, "param", "None"),
            code=status.HTTP_400_BAD_REQUEST,
        )


@router.post(
    "/key/update", tags=["key management"], dependencies=[Depends(user_api_key_auth)]
)
async def update_key_fn(request: Request, data: UpdateKeyRequest):
    """
    Update an existing key
    """
    global prisma_client
    try:
        data_json: dict = data.json()
        key = data_json.pop("key")
        # get the row from db
        if prisma_client is None:
            raise Exception("Not connected to DB!")

        # get non default values for key
        non_default_values = {}
        for k, v in data_json.items():
            if v is not None and v not in (
                [],
                {},
                0,
            ):  # models default to [], spend defaults to 0, we should not reset these values
                non_default_values[k] = v
        response = await prisma_client.update_data(
            token=key, data={**non_default_values, "token": key}
        )
        return {"key": key, **non_default_values}
        # update based on remaining passed in values
    except Exception as e:
        if isinstance(e, HTTPException):
            raise ProxyException(
                message=getattr(e, "detail", f"Authentication Error({str(e)})"),
                type="auth_error",
                param=getattr(e, "param", "None"),
                code=getattr(e, "status_code", status.HTTP_400_BAD_REQUEST),
            )
        elif isinstance(e, ProxyException):
            raise e
        raise ProxyException(
            message="Authentication Error, " + str(e),
            type="auth_error",
            param=getattr(e, "param", "None"),
            code=status.HTTP_400_BAD_REQUEST,
        )


@router.post(
    "/key/delete", tags=["key management"], dependencies=[Depends(user_api_key_auth)]
)
async def delete_key_fn(data: KeyRequest):
    """
    Delete a key from the key management system.

    Parameters::
    - keys (List[str]): A list of keys or hashed keys to delete. Example {"keys": ["sk-QWrxEynunsNpV1zT48HIrw", "837e17519f44683334df5291321d97b8bf1098cd490e49e215f6fea935aa28be"]}

    Returns:
    - deleted_keys (List[str]): A list of deleted keys. Example {"deleted_keys": ["sk-QWrxEynunsNpV1zT48HIrw", "837e17519f44683334df5291321d97b8bf1098cd490e49e215f6fea935aa28be"]}


    Raises:
        HTTPException: If an error occurs during key deletion.
    """
    try:
        global user_api_key_cache
        keys = data.keys
        if len(keys) == 0:
            raise ProxyException(
                message=f"No keys provided, passed in: keys={keys}",
                type="auth_error",
                param="keys",
                code=status.HTTP_400_BAD_REQUEST,
            )

        result = await delete_verification_token(tokens=keys)
        verbose_proxy_logger.debug("/key/delete - deleted_keys=", result)

        number_deleted_keys = len(result["deleted_keys"])
        assert len(keys) == number_deleted_keys

        for key in keys:
            user_api_key_cache.delete_cache(key)
            # remove hash token from cache
            hashed_token = hash_token(key)
            user_api_key_cache.delete_cache(hashed_token)

        verbose_proxy_logger.debug(
            f"/keys/delete - cache after delete: {user_api_key_cache.in_memory_cache.cache_dict}"
        )

        return {"deleted_keys": keys}
    except Exception as e:
        if isinstance(e, HTTPException):
            raise ProxyException(
                message=getattr(e, "detail", f"Authentication Error({str(e)})"),
                type="auth_error",
                param=getattr(e, "param", "None"),
                code=getattr(e, "status_code", status.HTTP_400_BAD_REQUEST),
            )
        elif isinstance(e, ProxyException):
            raise e
        raise ProxyException(
            message="Authentication Error, " + str(e),
            type="auth_error",
            param=getattr(e, "param", "None"),
            code=status.HTTP_400_BAD_REQUEST,
        )


@router.post(
    "/v2/key/info", tags=["key management"], dependencies=[Depends(user_api_key_auth)]
)
async def info_key_fn_v2(
    data: Optional[KeyRequest] = None,
    user_api_key_dict: UserAPIKeyAuth = Depends(user_api_key_auth),
):
    """
    Retrieve information about a list of keys.

    **New endpoint**. Currently admin only.
    Parameters:
        keys: Optional[list] = body parameter representing the key(s) in the request
        user_api_key_dict: UserAPIKeyAuth = Dependency representing the user's API key
    Returns:
        Dict containing the key and its associated information
    
    Example Curl:
    ```
    curl -X GET "http://0.0.0.0:8000/key/info" \
    -H "Authorization: Bearer sk-1234" \
    -d {"keys": ["sk-1", "sk-2", "sk-3"]}
    ```
    """
    global prisma_client
    try:
        if prisma_client is None:
            raise Exception(
                f"Database not connected. Connect a database to your proxy - https://docs.litellm.ai/docs/simple_proxy#managing-auth---virtual-keys"
            )
        if data is None:
            raise HTTPException(
                status_code=status.HTTP_422_UNPROCESSABLE_ENTITY,
                detail={"message": "Malformed request. No keys passed in."},
            )

        key_info = await prisma_client.get_data(
            token=data.keys, table_name="key", query_type="find_all"
        )
        filtered_key_info = []
        for k in key_info:
            try:
                k = k.model_dump()  # noqa
            except:
                # if using pydantic v1
                k = k.dict()
            filtered_key_info.append(k)
        return {"key": data.keys, "info": filtered_key_info}

    except Exception as e:
        if isinstance(e, HTTPException):
            raise ProxyException(
                message=getattr(e, "detail", f"Authentication Error({str(e)})"),
                type="auth_error",
                param=getattr(e, "param", "None"),
                code=getattr(e, "status_code", status.HTTP_400_BAD_REQUEST),
            )
        elif isinstance(e, ProxyException):
            raise e
        raise ProxyException(
            message="Authentication Error, " + str(e),
            type="auth_error",
            param=getattr(e, "param", "None"),
            code=status.HTTP_400_BAD_REQUEST,
        )


@router.get(
    "/key/info", tags=["key management"], dependencies=[Depends(user_api_key_auth)]
)
async def info_key_fn(
    key: Optional[str] = fastapi.Query(
        default=None, description="Key in the request parameters"
    ),
    user_api_key_dict: UserAPIKeyAuth = Depends(user_api_key_auth),
):
    """
    Retrieve information about a key.
    Parameters:
        key: Optional[str] = Query parameter representing the key in the request
        user_api_key_dict: UserAPIKeyAuth = Dependency representing the user's API key
    Returns:
        Dict containing the key and its associated information
    
    Example Curl:
    ```
    curl -X GET "http://0.0.0.0:8000/key/info?key=sk-02Wr4IAlN3NvPXvL5JVvDA" \
-H "Authorization: Bearer sk-1234"
    ```

    Example Curl - if no key is passed, it will use the Key Passed in Authorization Header
    ```
    curl -X GET "http://0.0.0.0:8000/key/info" \
-H "Authorization: Bearer sk-02Wr4IAlN3NvPXvL5JVvDA"
    ```
    """
    global prisma_client
    try:
        if prisma_client is None:
            raise Exception(
                f"Database not connected. Connect a database to your proxy - https://docs.litellm.ai/docs/simple_proxy#managing-auth---virtual-keys"
            )
        if key == None:
            key = user_api_key_dict.api_key
        key_info = await prisma_client.get_data(token=key)
        ## REMOVE HASHED TOKEN INFO BEFORE RETURNING ##
        try:
            key_info = key_info.model_dump()  # noqa
        except:
            # if using pydantic v1
            key_info = key_info.dict()
        key_info.pop("token")
        return {"key": key, "info": key_info}
    except Exception as e:
        if isinstance(e, HTTPException):
            raise ProxyException(
                message=getattr(e, "detail", f"Authentication Error({str(e)})"),
                type="auth_error",
                param=getattr(e, "param", "None"),
                code=getattr(e, "status_code", status.HTTP_400_BAD_REQUEST),
            )
        elif isinstance(e, ProxyException):
            raise e
        raise ProxyException(
            message="Authentication Error, " + str(e),
            type="auth_error",
            param=getattr(e, "param", "None"),
            code=status.HTTP_400_BAD_REQUEST,
        )


#### SPEND MANAGEMENT #####


@router.get(
    "/spend/keys",
    tags=["budget & spend Tracking"],
    dependencies=[Depends(user_api_key_auth)],
)
async def spend_key_fn():
    """
    View all keys created, ordered by spend

    Example Request: 
    ```
    curl -X GET "http://0.0.0.0:8000/spend/keys" \
-H "Authorization: Bearer sk-1234"
    ```
    """
    global prisma_client
    try:
        if prisma_client is None:
            raise Exception(
                f"Database not connected. Connect a database to your proxy - https://docs.litellm.ai/docs/simple_proxy#managing-auth---virtual-keys"
            )

        key_info = await prisma_client.get_data(table_name="key", query_type="find_all")
        return key_info

    except Exception as e:
        raise HTTPException(
            status_code=status.HTTP_400_BAD_REQUEST,
            detail={"error": str(e)},
        )


@router.get(
    "/spend/users",
    tags=["budget & spend Tracking"],
    dependencies=[Depends(user_api_key_auth)],
)
async def spend_user_fn(
    user_id: Optional[str] = fastapi.Query(
        default=None,
        description="Get User Table row for user_id",
    ),
):
    """
    View all users created, ordered by spend

    Example Request: 
    ```
    curl -X GET "http://0.0.0.0:8000/spend/users" \
-H "Authorization: Bearer sk-1234"
    ```

    View User Table row for user_id
    ```
    curl -X GET "http://0.0.0.0:8000/spend/users?user_id=1234" \
-H "Authorization: Bearer sk-1234"
    ```
    """
    global prisma_client
    try:
        if prisma_client is None:
            raise Exception(
                f"Database not connected. Connect a database to your proxy - https://docs.litellm.ai/docs/simple_proxy#managing-auth---virtual-keys"
            )

        if user_id is not None:
            user_info = await prisma_client.get_data(
                table_name="user", query_type="find_unique", user_id=user_id
            )
            return [user_info]
        else:
            user_info = await prisma_client.get_data(
                table_name="user", query_type="find_all"
            )

        return user_info

    except Exception as e:
        raise HTTPException(
            status_code=status.HTTP_400_BAD_REQUEST,
            detail={"error": str(e)},
        )


@router.get(
    "/spend/tags",
    tags=["budget & spend Tracking"],
    dependencies=[Depends(user_api_key_auth)],
    responses={
        200: {"model": List[LiteLLM_SpendLogs]},
    },
)
async def view_spend_tags(
    start_date: Optional[str] = fastapi.Query(
        default=None,
        description="Time from which to start viewing key spend",
    ),
    end_date: Optional[str] = fastapi.Query(
        default=None,
        description="Time till which to view key spend",
    ),
):
    """
    LiteLLM Enterprise - View Spend Per Request Tag

    Example Request:
    ```
    curl -X GET "http://0.0.0.0:8000/spend/tags" \
-H "Authorization: Bearer sk-1234"
    ```

    Spend with Start Date and End Date
    ```
    curl -X GET "http://0.0.0.0:8000/spend/tags?start_date=2022-01-01&end_date=2022-02-01" \
-H "Authorization: Bearer sk-1234"
    ```
    """

    from litellm.proxy.enterprise.utils import get_spend_by_tags

    global prisma_client
    try:
        if prisma_client is None:
            raise Exception(
                f"Database not connected. Connect a database to your proxy - https://docs.litellm.ai/docs/simple_proxy#managing-auth---virtual-keys"
            )

        # run the following SQL query on prisma
        """
        SELECT
        jsonb_array_elements_text(request_tags) AS individual_request_tag,
        COUNT(*) AS log_count,
        SUM(spend) AS total_spend
        FROM "LiteLLM_SpendLogs"
        GROUP BY individual_request_tag;
        """
        response = await get_spend_by_tags(
            start_date=start_date, end_date=end_date, prisma_client=prisma_client
        )

        return response
    except Exception as e:
        if isinstance(e, HTTPException):
            raise ProxyException(
                message=getattr(e, "detail", f"/spend/tags Error({str(e)})"),
                type="internal_error",
                param=getattr(e, "param", "None"),
                code=getattr(e, "status_code", status.HTTP_500_INTERNAL_SERVER_ERROR),
            )
        elif isinstance(e, ProxyException):
            raise e
        raise ProxyException(
            message="/spend/tags Error" + str(e),
            type="internal_error",
            param=getattr(e, "param", "None"),
            code=status.HTTP_500_INTERNAL_SERVER_ERROR,
        )


@router.get(
    "/spend/logs",
    tags=["Budget & Spend Tracking"],
    dependencies=[Depends(user_api_key_auth)],
    responses={
        200: {"model": List[LiteLLM_SpendLogs]},
    },
)
async def view_spend_logs(
    api_key: Optional[str] = fastapi.Query(
        default=None,
        description="Get spend logs based on api key",
    ),
    user_id: Optional[str] = fastapi.Query(
        default=None,
        description="Get spend logs based on user_id",
    ),
    request_id: Optional[str] = fastapi.Query(
        default=None,
        description="request_id to get spend logs for specific request_id. If none passed then pass spend logs for all requests",
    ),
    start_date: Optional[str] = fastapi.Query(
        default=None,
        description="Time from which to start viewing key spend",
    ),
    end_date: Optional[str] = fastapi.Query(
        default=None,
        description="Time till which to view key spend",
    ),
):
    """
    View all spend logs, if request_id is provided, only logs for that request_id will be returned

    Example Request for all logs
    ```
    curl -X GET "http://0.0.0.0:8000/spend/logs" \
-H "Authorization: Bearer sk-1234"
    ```

    Example Request for specific request_id
    ```
    curl -X GET "http://0.0.0.0:8000/spend/logs?request_id=chatcmpl-6dcb2540-d3d7-4e49-bb27-291f863f112e" \
-H "Authorization: Bearer sk-1234"
    ```

    Example Request for specific api_key
    ```
    curl -X GET "http://0.0.0.0:8000/spend/logs?api_key=sk-Fn8Ej39NkBQmUagFEoUWPQ" \
-H "Authorization: Bearer sk-1234"
    ```

    Example Request for specific user_id
    ```
    curl -X GET "http://0.0.0.0:8000/spend/logs?user_id=ishaan@berri.ai" \
-H "Authorization: Bearer sk-1234"
    ```
    """
    if os.getenv("CLICKHOUSE_HOST") is not None:
        # gettting spend logs from clickhouse
        from litellm.proxy.enterprise.utils import view_spend_logs_from_clickhouse

        daily_metrics = await view_daily_metrics(
            start_date=start_date,
            end_date=end_date,
        )

        # get the top api keys across all daily_metrics
        top_api_keys = {}  # type: ignore

        # make this compatible with the admin UI
        for response in daily_metrics.get("daily_spend", {}):
            response["startTime"] = response["day"]
            response["spend"] = response["daily_spend"]
            response["models"] = response["spend_per_model"]
            response["users"] = {"ishaan": 0.0}
            spend_per_api_key = response["spend_per_api_key"]

            # insert spend_per_api_key key, values in response
            for key, value in spend_per_api_key.items():
                response[key] = value
                top_api_keys[key] = top_api_keys.get(key, 0.0) + value

            del response["day"]
            del response["daily_spend"]
            del response["spend_per_model"]
            del response["spend_per_api_key"]

        # get top 5 api keys
        top_api_keys = sorted(top_api_keys.items(), key=lambda x: x[1], reverse=True)  # type: ignore
        top_api_keys = top_api_keys[:5]  # type: ignore
        top_api_keys = dict(top_api_keys)  # type: ignore
        """
        set it like this 
        {
            "key" : key,
            "spend:" : spend
        }
        """
        # we need this to show on the Admin UI
        response_keys = []
        for key in top_api_keys.items():
            response_keys.append(
                {
                    "key": key[0],
                    "spend": key[1],
                }
            )
        daily_metrics["top_api_keys"] = response_keys

        return daily_metrics
    global prisma_client
    try:
        verbose_proxy_logger.debug("inside view_spend_logs")
        if prisma_client is None:
            raise Exception(
                f"Database not connected. Connect a database to your proxy - https://docs.litellm.ai/docs/simple_proxy#managing-auth---virtual-keys"
            )
        spend_logs = []
        if (
            start_date is not None
            and isinstance(start_date, str)
            and end_date is not None
            and isinstance(end_date, str)
        ):
            # Convert the date strings to datetime objects
            start_date_obj = datetime.strptime(start_date, "%Y-%m-%d")
            end_date_obj = datetime.strptime(end_date, "%Y-%m-%d")

            filter_query = {
                "startTime": {
                    "gte": start_date_obj,  # Greater than or equal to Start Date
                    "lte": end_date_obj,  # Less than or equal to End Date
                }
            }

            if api_key is not None and isinstance(api_key, str):
                filter_query["api_key"] = api_key  # type: ignore
            elif request_id is not None and isinstance(request_id, str):
                filter_query["request_id"] = request_id  # type: ignore
            elif user_id is not None and isinstance(user_id, str):
                filter_query["user"] = user_id  # type: ignore

            # SQL query
            response = await prisma_client.db.litellm_spendlogs.group_by(
                by=["api_key", "user", "model", "startTime"],
                where=filter_query,  # type: ignore
                sum={
                    "spend": True,
                },
            )

            if (
                isinstance(response, list)
                and len(response) > 0
                and isinstance(response[0], dict)
            ):
                result: dict = {}
                for record in response:
                    dt_object = datetime.strptime(
                        str(record["startTime"]), "%Y-%m-%dT%H:%M:%S.%fZ"
                    )  # type: ignore
                    date = dt_object.date()
                    if date not in result:
                        result[date] = {"users": {}, "models": {}}
                    api_key = record["api_key"]
                    user_id = record["user"]
                    model = record["model"]
                    result[date]["spend"] = (
                        result[date].get("spend", 0) + record["_sum"]["spend"]
                    )
                    result[date][api_key] = (
                        result[date].get(api_key, 0) + record["_sum"]["spend"]
                    )
                    result[date]["users"][user_id] = (
                        result[date]["users"].get(user_id, 0) + record["_sum"]["spend"]
                    )
                    result[date]["models"][model] = (
                        result[date]["models"].get(model, 0) + record["_sum"]["spend"]
                    )
                return_list = []
                final_date = None
                for k, v in sorted(result.items()):
                    return_list.append({**v, "startTime": k})
                    final_date = k

                end_date_date = end_date_obj.date()
                if final_date is not None and final_date < end_date_date:
                    current_date = final_date + timedelta(days=1)
                    while current_date <= end_date_date:
                        # Represent current_date as string because original response has it this way
                        return_list.append(
                            {
                                "startTime": current_date,
                                "spend": 0,
                                "users": {},
                                "models": {},
                            }
                        )  # If no data, will stay as zero
                        current_date += timedelta(days=1)  # Move on to the next day

                return return_list

            return response

        elif api_key is not None and isinstance(api_key, str):
            if api_key.startswith("sk-"):
                hashed_token = prisma_client.hash_token(token=api_key)
            else:
                hashed_token = api_key
            spend_log = await prisma_client.get_data(
                table_name="spend",
                query_type="find_all",
                key_val={"key": "api_key", "value": hashed_token},
            )
            if isinstance(spend_log, list):
                return spend_log
            else:
                return [spend_log]
        elif request_id is not None:
            spend_log = await prisma_client.get_data(
                table_name="spend",
                query_type="find_unique",
                key_val={"key": "request_id", "value": request_id},
            )
            return [spend_log]
        elif user_id is not None:
            spend_log = await prisma_client.get_data(
                table_name="spend",
                query_type="find_all",
                key_val={"key": "user", "value": user_id},
            )
            if isinstance(spend_log, list):
                return spend_log
            else:
                return [spend_log]
        else:
            spend_logs = await prisma_client.get_data(
                table_name="spend", query_type="find_all"
            )

            return spend_log

        return None

    except Exception as e:
        if isinstance(e, HTTPException):
            raise ProxyException(
                message=getattr(e, "detail", f"/spend/logs Error({str(e)})"),
                type="internal_error",
                param=getattr(e, "param", "None"),
                code=getattr(e, "status_code", status.HTTP_500_INTERNAL_SERVER_ERROR),
            )
        elif isinstance(e, ProxyException):
            raise e
        raise ProxyException(
            message="/spend/logs Error" + str(e),
            type="internal_error",
            param=getattr(e, "param", "None"),
            code=status.HTTP_500_INTERNAL_SERVER_ERROR,
        )


@router.get(
    "/global/spend/logs",
    tags=["Budget & Spend Tracking"],
    dependencies=[Depends(user_api_key_auth)],
)
async def global_spend_logs(
    api_key: str = fastapi.Query(
        default=None,
        description="API Key to get global spend (spend per day for last 30d). Admin-only endpoint",
    )
):
    """
    [BETA] This is a beta endpoint. It will change.

    Use this to get global spend (spend per day for last 30d). Admin-only endpoint

    More efficient implementation of /spend/logs, by creating a view over the spend logs table.
    """
    global prisma_client
    if prisma_client is None:
        raise ProxyException(
            message="Prisma Client is not initialized",
            type="internal_error",
            param="None",
            code=status.HTTP_500_INTERNAL_SERVER_ERROR,
        )
    if api_key is None:
        sql_query = """SELECT * FROM "MonthlyGlobalSpend";"""

        response = await prisma_client.db.query_raw(query=sql_query)

        return response
    else:
        sql_query = (
            """
            SELECT * FROM "MonthlyGlobalSpendPerKey"
            WHERE "api_key" = '"""
            + api_key
            + """'
            ORDER BY "date";
        """
        )

        response = await prisma_client.db.query_raw(query=sql_query)

        return response
    return


@router.get(
    "/global/spend/keys",
    tags=["Budget & Spend Tracking"],
    dependencies=[Depends(user_api_key_auth)],
)
async def global_spend_keys(
    limit: int = fastapi.Query(
        default=None,
        description="Number of keys to get. Will return Top 'n' keys.",
    )
):
    """
    [BETA] This is a beta endpoint. It will change.

    Use this to get the top 'n' keys with the highest spend, ordered by spend.
    """
    global prisma_client

    if prisma_client is None:
        raise HTTPException(status_code=500, detail={"error": "No db connected"})
    sql_query = f"""SELECT * FROM "Last30dKeysBySpend" LIMIT {limit};"""

    response = await prisma_client.db.query_raw(query=sql_query)

    return response


@router.post(
    "/global/spend/end_users",
    tags=["Budget & Spend Tracking"],
    dependencies=[Depends(user_api_key_auth)],
)
async def global_spend_end_users(data: Optional[GlobalEndUsersSpend] = None):
    """
    [BETA] This is a beta endpoint. It will change.

    Use this to get the top 'n' keys with the highest spend, ordered by spend.
    """
    global prisma_client

    if prisma_client is None:
        raise HTTPException(status_code=500, detail={"error": "No db connected"})

    if data is None:
        sql_query = f"""SELECT * FROM "Last30dTopEndUsersSpend";"""

        response = await prisma_client.db.query_raw(query=sql_query)
    else:
        """
        Gets the top 100 end-users for a given api key
        """
        current_date = datetime.now()
        past_date = current_date - timedelta(days=30)
        response = await prisma_client.db.litellm_spendlogs.group_by(  # type: ignore
            by=["end_user"],
            where={
                "AND": [{"startTime": {"gte": past_date}}, {"api_key": data.api_key}]  # type: ignore
            },
            sum={"spend": True},
            order={"_sum": {"spend": "desc"}},  # type: ignore
            take=100,
            count=True,
        )
        if response is not None and isinstance(response, list):
            new_response = []
            for r in response:
                new_r = r
                new_r["total_spend"] = r["_sum"]["spend"]
                new_r["total_count"] = r["_count"]["_all"]
                new_r.pop("_sum")
                new_r.pop("_count")
                new_response.append(new_r)

    return response


@router.get(
    "/global/spend/models",
    tags=["Budget & Spend Tracking"],
    dependencies=[Depends(user_api_key_auth)],
)
async def global_spend_models(
    limit: int = fastapi.Query(
        default=None,
        description="Number of models to get. Will return Top 'n' models.",
    )
):
    """
    [BETA] This is a beta endpoint. It will change.

    Use this to get the top 'n' keys with the highest spend, ordered by spend.
    """
    global prisma_client

    if prisma_client is None:
        raise HTTPException(status_code=500, detail={"error": "No db connected"})

    sql_query = f"""SELECT * FROM "Last30dModelsBySpend" LIMIT {limit};"""

    response = await prisma_client.db.query_raw(query=sql_query)

    return response


@router.post(
    "/global/predict/spend/logs",
    tags=["Budget & Spend Tracking"],
    dependencies=[Depends(user_api_key_auth)],
)
async def global_predict_spend_logs(request: Request):
    from litellm.proxy.enterprise.utils import _forecast_daily_cost

    data = await request.json()
    data = data.get("data")
    return _forecast_daily_cost(data)


@router.get(
    "/daily_metrics",
    summary="Get daily spend metrics",
    tags=["budget & spend Tracking"],
    dependencies=[Depends(user_api_key_auth)],
)
async def view_daily_metrics(
    start_date: Optional[str] = fastapi.Query(
        default=None,
        description="Time from which to start viewing key spend",
    ),
    end_date: Optional[str] = fastapi.Query(
        default=None,
        description="Time till which to view key spend",
    ),
):
    """
    [BETA] This is a beta endpoint. It might change without notice.

    Please give feedback - https://github.com/BerriAI/litellm/issues
    """
    try:
        if os.getenv("CLICKHOUSE_HOST") is not None:
            # gettting spend logs from clickhouse
            from litellm.integrations import clickhouse

            return clickhouse.build_daily_metrics()

            # create a response object
            """
            {
                "date": "2022-01-01",
                "spend": 0.0,
                "users": {},
                "models": {},
            }
            """
        else:
            raise Exception(
                "Clickhouse: Clickhouse host not set. Required for viewing /daily/metrics"
            )
    except Exception as e:
        if isinstance(e, HTTPException):
            raise ProxyException(
                message=getattr(e, "detail", f"/spend/logs Error({str(e)})"),
                type="internal_error",
                param=getattr(e, "param", "None"),
                code=getattr(e, "status_code", status.HTTP_500_INTERNAL_SERVER_ERROR),
            )
        elif isinstance(e, ProxyException):
            raise e
        raise ProxyException(
            message="/spend/logs Error" + str(e),
            type="internal_error",
            param=getattr(e, "param", "None"),
            code=status.HTTP_500_INTERNAL_SERVER_ERROR,
        )


#### USER MANAGEMENT ####
@router.post(
    "/user/new",
    tags=["user management"],
    dependencies=[Depends(user_api_key_auth)],
    response_model=NewUserResponse,
)
async def new_user(data: NewUserRequest):
    """
    Use this to create a new user with a budget.

    Returns user id, budget + new key.

    Parameters:
    - user_id: Optional[str] - Specify a user id. If not set, a unique id will be generated.
    - user_email: Optional[str] - Specify a user email.
    - user_role: Optional[str] - Specify a user role - "proxy_admin", "app_owner", "app_user"
    - max_budget: Optional[float] - Specify max budget for a given user.
    - duration: Optional[str] - Specify the length of time the token is valid for. You can set duration as seconds ("30s"), minutes ("30m"), hours ("30h"), days ("30d"). **(Default is set to 1 hour.)**
    - models: Optional[list] - Model_name's a user is allowed to call. (if empty, key is allowed to call all models)
    - aliases: Optional[dict] - Any alias mappings, on top of anything in the config.yaml model list. - https://docs.litellm.ai/docs/proxy/virtual_keys#managing-auth---upgradedowngrade-models
    - config: Optional[dict] - any key-specific configs, overrides config in config.yaml
    - spend: Optional[int] - Amount spent by key. Default is 0. Will be updated by proxy whenever key is used. https://docs.litellm.ai/docs/proxy/virtual_keys#managing-auth---tracking-spend
    - max_parallel_requests: Optional[int] - Rate limit a user based on the number of parallel requests. Raises 429 error, if user's parallel requests > x.
    - metadata: Optional[dict] - Metadata for key, store information for key. Example metadata = {"team": "core-infra", "app": "app2", "email": "ishaan@berri.ai" }

    Returns:
    - key: (str) The generated api key
    - expires: (datetime) Datetime object for when key expires.
    - user_id: (str) Unique user id - used for tracking spend across multiple keys for same user id.
    - max_budget: (float|None) Max budget for given user.
    """
    data_json = data.json()  # type: ignore
    if "user_role" in data_json:
        user_role = data_json["user_role"]
        if user_role is not None:
            if user_role not in ["admin", "app_owner", "app_user"]:
                raise ProxyException(
                    message=f"Invalid user role, passed in {user_role}. Must be one of 'admin', 'app_owner', 'app_user'",
                    type="invalid_user_role",
                    param="user_role",
                    code=status.HTTP_400_BAD_REQUEST,
                )
    response = await generate_key_helper_fn(**data_json)
    return NewUserResponse(
        key=response["token"],
        expires=response["expires"],
        user_id=response["user_id"],
        max_budget=response["max_budget"],
    )


@router.post(
    "/user/auth", tags=["user management"], dependencies=[Depends(user_api_key_auth)]
)
async def user_auth(request: Request):
    """
    Allows UI ("https://dashboard.litellm.ai/", or self-hosted - os.getenv("LITELLM_HOSTED_UI")) to request a magic link to be sent to user email, for auth to proxy.

    Only allows emails from accepted email subdomains.

    Rate limit: 1 request every 60s.

    Only works, if you enable 'allow_user_auth' in general settings:
    e.g.:
    ```yaml
    general_settings:
        allow_user_auth: true
    ```

    Requirements:
    SMTP server details saved in .env:
    - os.environ["SMTP_HOST"]
    - os.environ["SMTP_PORT"]
    - os.environ["SMTP_USERNAME"]
    - os.environ["SMTP_PASSWORD"]
    - os.environ["SMTP_SENDER_EMAIL"]
    """
    global prisma_client

    data = await request.json()  # type: ignore
    user_email = data["user_email"]
    page_params = data["page"]
    if user_email is None:
        raise HTTPException(status_code=400, detail="User email is none")

    if prisma_client is None:  # if no db connected, raise an error
        raise Exception("No connected db.")

    ### Check if user email in user table
    response = await prisma_client.get_generic_data(
        key="user_email", value=user_email, table_name="users"
    )
    ### if so - generate a 24 hr key with that user id
    if response is not None:
        user_id = response.user_id
        response = await generate_key_helper_fn(
            **{"duration": "24hr", "models": [], "aliases": {}, "config": {}, "spend": 0, "user_id": user_id}  # type: ignore
        )
    else:  ### else - create new user
        response = await generate_key_helper_fn(
            **{"duration": "24hr", "models": [], "aliases": {}, "config": {}, "spend": 0, "user_email": user_email}  # type: ignore
        )

    base_url = os.getenv("LITELLM_HOSTED_UI", "https://dashboard.litellm.ai/")

    params = {
        "sender_name": "LiteLLM Proxy",
        "sender_email": os.getenv("SMTP_SENDER_EMAIL"),
        "receiver_email": user_email,
        "subject": "Your Magic Link",
        "html": f"<strong> Follow this  link, to login:\n\n{base_url}user/?token={response['token']}&user_id={response['user_id']}&page={page_params}</strong>",
    }

    await send_email(**params)
    return "Email sent!"


@router.get(
    "/user/info", tags=["user management"], dependencies=[Depends(user_api_key_auth)]
)
async def user_info(
    user_id: Optional[str] = fastapi.Query(
        default=None, description="User ID in the request parameters"
    ),
    view_all: bool = fastapi.Query(
        default=False,
        description="set to true to View all users. When using view_all, don't pass user_id",
    ),
    page: Optional[int] = fastapi.Query(
        default=0,
        description="Page number for pagination. Only use when view_all is true",
    ),
    page_size: Optional[int] = fastapi.Query(
        default=25,
        description="Number of items per page. Only use when view_all is true",
    ),
    user_api_key_dict: UserAPIKeyAuth = Depends(user_api_key_auth),
):
    """
    Use this to get user information. (user row + all user key info)

    Example request
    ```
    curl -X GET 'http://localhost:8000/user/info?user_id=krrish7%40berri.ai' \
    --header 'Authorization: Bearer sk-1234'
    ```
    """
    global prisma_client
    try:
        if prisma_client is None:
            raise Exception(
                f"Database not connected. Connect a database to your proxy - https://docs.litellm.ai/docs/simple_proxy#managing-auth---virtual-keys"
            )
        ## GET USER ROW ##
        if user_id is not None:
            user_info = await prisma_client.get_data(user_id=user_id)
        elif view_all == True:
            if page is None:
                page = 0
            if page_size is None:
                page_size = 25
            offset = (page) * page_size  # default is 0
            limit = page_size  # default is 10
            user_info = await prisma_client.get_data(
                table_name="user", query_type="find_all", offset=offset, limit=limit
            )
            return user_info
        else:
            user_info = None
        ## GET ALL TEAMS ##
        team_list = []
        team_id_list = []
        # _DEPRECATED_ check if user in 'member' field
        teams_1 = await prisma_client.get_data(
            user_id=user_id, table_name="team", query_type="find_all"
        )

        if teams_1 is not None and isinstance(teams_1, list):
            team_list = teams_1
            for team in teams_1:
                team_id_list.append(team.team_id)

        if user_info is not None:
            # *NEW* get all teams in user 'teams' field
            teams_2 = await prisma_client.get_data(
                team_id_list=user_info.teams, table_name="team", query_type="find_all"
            )

            if teams_2 is not None and isinstance(teams_2, list):
                for team in teams_2:
                    if team.team_id not in team_id_list:
                        team_list.append(team)
                        team_id_list.append(team.team_id)
        elif user_api_key_dict.user_id is not None:
            caller_user_info = await prisma_client.get_data(
                user_id=user_api_key_dict.user_id
            )
            # *NEW* get all teams in user 'teams' field
            teams_2 = await prisma_client.get_data(
                team_id_list=caller_user_info.teams,
                table_name="team",
                query_type="find_all",
            )

            if teams_2 is not None and isinstance(teams_2, list):
                for team in teams_2:
                    if team.team_id not in team_id_list:
                        team_list.append(team)
                        team_id_list.append(team.team_id)

        ## GET ALL KEYS ##
        keys = await prisma_client.get_data(
            user_id=user_id,
            table_name="key",
            query_type="find_all",
            expires=datetime.now(),
        )

        if user_info is None:
            ## make sure we still return a total spend ##
            spend = 0
            for k in keys:
                spend += getattr(k, "spend", 0)
            user_info = {"spend": spend}

        ## REMOVE HASHED TOKEN INFO before returning ##
        for key in keys:
            try:
                key = key.model_dump()  # noqa
            except:
                # if using pydantic v1
                key = key.dict()
            key.pop("token", None)

        response_data = {
            "user_id": user_id,
            "user_info": user_info,
            "keys": keys,
            "teams": team_list,
        }
        return response_data
    except Exception as e:
        traceback.print_exc()
        if isinstance(e, HTTPException):
            raise ProxyException(
                message=getattr(e, "detail", f"Authentication Error({str(e)})"),
                type="auth_error",
                param=getattr(e, "param", "None"),
                code=getattr(e, "status_code", status.HTTP_400_BAD_REQUEST),
            )
        elif isinstance(e, ProxyException):
            raise e
        raise ProxyException(
            message="Authentication Error, " + str(e),
            type="auth_error",
            param=getattr(e, "param", "None"),
            code=status.HTTP_400_BAD_REQUEST,
        )


@router.post(
    "/user/update", tags=["user management"], dependencies=[Depends(user_api_key_auth)]
)
async def user_update(data: UpdateUserRequest):
    """
    [TODO]: Use this to update user budget
    """
    global prisma_client
    try:
        data_json: dict = data.json()
        # get the row from db
        if prisma_client is None:
            raise Exception("Not connected to DB!")

        # get non default values for key
        non_default_values = {}
        for k, v in data_json.items():
            if v is not None and v not in (
                [],
                {},
                0,
            ):  # models default to [], spend defaults to 0, we should not reset these values
                non_default_values[k] = v

        ## ADD USER, IF NEW ##
        verbose_proxy_logger.debug(f"/user/update: Received data = {data}")
        if data.user_id is not None and len(data.user_id) > 0:
            non_default_values["user_id"] = data.user_id  # type: ignore
            verbose_proxy_logger.debug(f"In update user, user_id condition block.")
            response = await prisma_client.update_data(
                user_id=data.user_id,
                data=non_default_values,
                table_name="user",
            )
            verbose_proxy_logger.debug(
                f"received response from updating prisma client. response={response}"
            )
        elif data.user_email is not None:
            non_default_values["user_id"] = str(uuid.uuid4())
            non_default_values["user_email"] = data.user_email
            ## user email is not unique acc. to prisma schema -> future improvement
            ### for now: check if it exists in db, if not - insert it
            existing_user_rows = await prisma_client.get_data(
                key_val={"user_email": data.user_email},
                table_name="user",
                query_type="find_all",
            )
            if existing_user_rows is None or (
                isinstance(existing_user_rows, list) and len(existing_user_rows) == 0
            ):
                response = await prisma_client.insert_data(
                    data=non_default_values, table_name="user"
                )
            elif isinstance(existing_user_rows, list) and len(existing_user_rows) > 0:
                for existing_user in existing_user_rows:
                    response = await prisma_client.update_data(
                        user_id=existing_user.user_id,
                        data=non_default_values,
                        table_name="user",
                    )
        return response
        # update based on remaining passed in values
    except Exception as e:
        traceback.print_exc()
        if isinstance(e, HTTPException):
            raise ProxyException(
                message=getattr(e, "detail", f"Authentication Error({str(e)})"),
                type="auth_error",
                param=getattr(e, "param", "None"),
                code=getattr(e, "status_code", status.HTTP_400_BAD_REQUEST),
            )
        elif isinstance(e, ProxyException):
            raise e
        raise ProxyException(
            message="Authentication Error, " + str(e),
            type="auth_error",
            param=getattr(e, "param", "None"),
            code=status.HTTP_400_BAD_REQUEST,
        )


@router.post(
    "/user/request_model",
    tags=["user management"],
    dependencies=[Depends(user_api_key_auth)],
)
async def user_request_model(request: Request):
    """
    Allow a user to create a request to access a model
    """
    global prisma_client
    try:
        data_json = await request.json()

        # get the row from db
        if prisma_client is None:
            raise Exception("Not connected to DB!")

        non_default_values = {k: v for k, v in data_json.items() if v is not None}
        new_models = non_default_values.get("models", None)
        user_id = non_default_values.get("user_id", None)
        justification = non_default_values.get("justification", None)

        response = await prisma_client.insert_data(
            data={
                "models": new_models,
                "justification": justification,
                "user_id": user_id,
                "status": "pending",
                "request_id": str(uuid.uuid4()),
            },
            table_name="user_notification",
        )
        return {"status": "success"}
        # update based on remaining passed in values
    except Exception as e:
        traceback.print_exc()
        if isinstance(e, HTTPException):
            raise ProxyException(
                message=getattr(e, "detail", f"Authentication Error({str(e)})"),
                type="auth_error",
                param=getattr(e, "param", "None"),
                code=getattr(e, "status_code", status.HTTP_400_BAD_REQUEST),
            )
        elif isinstance(e, ProxyException):
            raise e
        raise ProxyException(
            message="Authentication Error, " + str(e),
            type="auth_error",
            param=getattr(e, "param", "None"),
            code=status.HTTP_400_BAD_REQUEST,
        )


@router.get(
    "/user/get_requests",
    tags=["user management"],
    dependencies=[Depends(user_api_key_auth)],
)
async def user_get_requests():
    """
    Get all "Access" requests made by proxy users, access requests are requests for accessing models
    """
    global prisma_client
    try:

        # get the row from db
        if prisma_client is None:
            raise Exception("Not connected to DB!")

        # TODO: Optimize this so we don't read all the data here, eventually move to pagination
        response = await prisma_client.get_data(
            query_type="find_all",
            table_name="user_notification",
        )
        return {"requests": response}
        # update based on remaining passed in values
    except Exception as e:
        traceback.print_exc()
        if isinstance(e, HTTPException):
            raise ProxyException(
                message=getattr(e, "detail", f"Authentication Error({str(e)})"),
                type="auth_error",
                param=getattr(e, "param", "None"),
                code=getattr(e, "status_code", status.HTTP_400_BAD_REQUEST),
            )
        elif isinstance(e, ProxyException):
            raise e
        raise ProxyException(
            message="Authentication Error, " + str(e),
            type="auth_error",
            param=getattr(e, "param", "None"),
            code=status.HTTP_400_BAD_REQUEST,
        )


@router.post(
    "/user/block",
    tags=["user management"],
    dependencies=[Depends(user_api_key_auth)],
)
async def block_user(data: BlockUsers):
    """
    [BETA] Reject calls with this user id

    ```
    curl -X POST "http://0.0.0.0:8000/user/block"
    -H "Authorization: Bearer sk-1234"
    -D '{
    "user_ids": [<user_id>, ...]
    }'
    ```
    """
    from litellm.proxy.enterprise.enterprise_hooks.blocked_user_list import (
        _ENTERPRISE_BlockedUserList,
    )

    if not any(isinstance(x, _ENTERPRISE_BlockedUserList) for x in litellm.callbacks):
        blocked_user_list = _ENTERPRISE_BlockedUserList()
        litellm.callbacks.append(blocked_user_list)  # type: ignore

    if litellm.blocked_user_list is None:
        litellm.blocked_user_list = data.user_ids
    elif isinstance(litellm.blocked_user_list, list):
        litellm.blocked_user_list = litellm.blocked_user_list + data.user_ids
    else:
        raise HTTPException(
            status_code=500,
            detail={
                "error": "`blocked_user_list` must be a list or not set. Filepaths can't be updated."
            },
        )

    return {"blocked_users": litellm.blocked_user_list}


@router.post(
    "/user/unblock",
    tags=["user management"],
    dependencies=[Depends(user_api_key_auth)],
)
async def unblock_user(data: BlockUsers):
    """
    [BETA] Unblock calls with this user id

    Example
    ```
    curl -X POST "http://0.0.0.0:8000/user/unblock"
    -H "Authorization: Bearer sk-1234"
    -D '{
    "user_ids": [<user_id>, ...]
    }'
    ```
    """
    from litellm.proxy.enterprise.enterprise_hooks.blocked_user_list import (
        _ENTERPRISE_BlockedUserList,
    )

    if (
        not any(isinstance(x, _ENTERPRISE_BlockedUserList) for x in litellm.callbacks)
        or litellm.blocked_user_list is None
    ):
        raise HTTPException(
            status_code=400,
            detail={
                "error": "Blocked user check was never set. This call has no effect."
            },
        )

    if isinstance(litellm.blocked_user_list, list):
        for id in data.user_ids:
            litellm.blocked_user_list.remove(id)
    else:
        raise HTTPException(
            status_code=500,
            detail={
                "error": "`blocked_user_list` must be set as a list. Filepaths can't be updated."
            },
        )

    return {"blocked_users": litellm.blocked_user_list}


@router.get(
    "/user/get_users",
    tags=["user management"],
    dependencies=[Depends(user_api_key_auth)],
)
async def get_users(
    role: str = fastapi.Query(
        default=None,
        description="Either 'proxy_admin', 'proxy_viewer', 'app_owner', 'app_user'",
    )
):
    """
    [BETA] This could change without notice. Give feedback - https://github.com/BerriAI/litellm/issues

    Get all users who are a specific `user_role`.

    Used by the UI to populate the user lists.

    Currently - admin-only endpoint.
    """
    global prisma_client

    if prisma_client is None:
        raise HTTPException(
            status_code=500,
            detail={"error": f"No db connected. prisma client={prisma_client}"},
        )
    all_users = await prisma_client.get_data(
        table_name="user", query_type="find_all", key_val={"user_role": role}
    )

    return all_users


#### TEAM MANAGEMENT ####


@router.post(
    "/team/new",
    tags=["team management"],
    dependencies=[Depends(user_api_key_auth)],
    response_model=LiteLLM_TeamTable,
)
async def new_team(
    data: NewTeamRequest,
    user_api_key_dict: UserAPIKeyAuth = Depends(user_api_key_auth),
):
    """
    Allow users to create a new team. Apply user permissions to their team.

    Parameters:
    - team_alias: Optional[str] - User defined team alias
    - team_id: Optional[str] - The team id of the user. If none passed, we'll generate it.
    - members_with_roles: list - A list of dictionaries, mapping user_id to role in team (either 'admin' or 'user')
    - metadata: Optional[dict] - Metadata for team, store information for team. Example metadata = {"team": "core-infra", "app": "app2", "email": "ishaan@berri.ai" }

    Returns:
    - team_id: (str) Unique team id - used for tracking spend across multiple keys for same team id.

    _deprecated_params: 
    - admins: list - A list of user_id's for the admin role 
    - users: list - A list of user_id's for the user role 

    Example Request:
    ```
    curl --location 'http://0.0.0.0:8000/team/new' \
    
    --header 'Authorization: Bearer sk-1234' \
    
    --header 'Content-Type: application/json' \
    
    --data '{
      "team_alias": "my-new-team_2",
      "members_with_roles": [{"role": "admin", "user_id": "user-1234"}, 
        {"role": "user", "user_id": "user-2434"}]
    }'

    ```
    """
    global prisma_client

    if prisma_client is None:
        raise HTTPException(status_code=500, detail={"error": "No db connected"})

    if data.team_id is None:
        data.team_id = str(uuid.uuid4())

    if (
        user_api_key_dict.user_role is None
        or user_api_key_dict.user_role != "proxy_admin"
    ):  # don't restrict proxy admin
        if (
            data.tpm_limit is not None
            and user_api_key_dict.tpm_limit is not None
            and data.tpm_limit > user_api_key_dict.tpm_limit
        ):
            raise HTTPException(
                status_code=400,
                detail={
                    "error": f"tpm limit higher than user max. User tpm limit={user_api_key_dict.tpm_limit}"
                },
            )

        if (
            data.rpm_limit is not None
            and user_api_key_dict.rpm_limit is not None
            and data.rpm_limit > user_api_key_dict.rpm_limit
        ):
            raise HTTPException(
                status_code=400,
                detail={
                    "error": f"rpm limit higher than user max. User rpm limit={user_api_key_dict.rpm_limit}"
                },
            )

        if (
            data.max_budget is not None
            and user_api_key_dict.max_budget is not None
            and data.max_budget > user_api_key_dict.max_budget
        ):
            raise HTTPException(
                status_code=400,
                detail={
                    "error": f"max budget higher than user max. User max budget={user_api_key_dict.max_budget}"
                },
            )

        if data.models is not None:
            for m in data.models:
                if m not in user_api_key_dict.models:
                    raise HTTPException(
                        status_code=400,
                        detail={
                            "error": f"Model not in allowed user models. User allowed models={user_api_key_dict.models}"
                        },
                    )

    if user_api_key_dict.user_id is not None:
        creating_user_in_list = False
        for member in data.members_with_roles:
            if member.user_id == user_api_key_dict.user_id:
                creating_user_in_list = True

        if creating_user_in_list == False:
            data.members_with_roles.append(
                Member(role="admin", user_id=user_api_key_dict.user_id)
            )

    complete_team_data = LiteLLM_TeamTable(
        **data.json(),
        max_parallel_requests=user_api_key_dict.max_parallel_requests,
        budget_duration=user_api_key_dict.budget_duration,
        budget_reset_at=user_api_key_dict.budget_reset_at,
    )

    team_row = await prisma_client.insert_data(
        data=complete_team_data.json(exclude_none=True), table_name="team"
    )

    ## ADD TEAM ID TO USER TABLE ##
    for user in complete_team_data.members_with_roles:
        ## add team id to user row ##
        await prisma_client.update_data(
            user_id=user.user_id,
            data={"user_id": user.user_id, "teams": [team_row.team_id]},
            update_key_values_custom_query={
                "teams": {
                    "push ": [team_row.team_id],
                }
            },
        )
    return team_row.model_dump()


@router.post(
    "/team/update", tags=["team management"], dependencies=[Depends(user_api_key_auth)]
)
async def update_team(
    data: UpdateTeamRequest,
    user_api_key_dict: UserAPIKeyAuth = Depends(user_api_key_auth),
):
    """
    [BETA]
    [RECOMMENDED] - use `/team/member_add` to add new team members instead 

    You can now update team budget / rate limits via /team/update

    ```
    curl --location 'http://0.0.0.0:8000/team/update' \
    
    --header 'Authorization: Bearer sk-1234' \
        
    --header 'Content-Type: application/json' \
    
    --data-raw '{
        "team_id": "45e3e396-ee08-4a61-a88e-16b3ce7e0849",
        "members_with_roles": [{"role": "admin", "user_id": "5c4a0aa3-a1e1-43dc-bd87-3c2da8382a3a"}, {"role": "user", "user_id": "krrish247652@berri.ai"}]
    }'
    ```
    """
    global prisma_client

    if prisma_client is None:
        raise HTTPException(status_code=500, detail={"error": "No db connected"})

    if data.team_id is None:
        raise HTTPException(status_code=400, detail={"error": "No team id passed in"})

    existing_team_row = await prisma_client.get_data(
        team_id=data.team_id, table_name="team", query_type="find_unique"
    )

    updated_kv = data.json(exclude_none=True)
    team_row = await prisma_client.update_data(
        update_key_values=updated_kv,
        data=updated_kv,
        table_name="team",
        team_id=data.team_id,
    )

    ## ADD NEW USERS ##
    existing_user_id_list = []
    ## Get new users
    for user in existing_team_row.members_with_roles:
        if user["user_id"] is not None:
            existing_user_id_list.append(user["user_id"])

    ## Update new user rows with team id (info used by /user/info to show all teams, user is a part of)
    if data.members_with_roles is not None:
        for user in data.members_with_roles:
            if user.user_id not in existing_user_id_list:
                await prisma_client.update_data(
                    user_id=user.user_id,
                    data={
                        "user_id": user.user_id,
                        "teams": [team_row["team_id"]],
                        "models": team_row["data"].models,
                    },
                    update_key_values_custom_query={
                        "teams": {
                            "push": [team_row["team_id"]],
                        }
                    },
                    table_name="user",
                )

    ## REMOVE DELETED USERS ##
    ### Get list of deleted users (old list - new list)
    deleted_user_id_list = []
    new_user_id_list = []
    ## Get old user list
    if data.members_with_roles is not None:
        for user in data.members_with_roles:
            new_user_id_list.append(user.user_id)
    ## Get diff
    if existing_team_row.members_with_roles is not None:
        for user in existing_team_row.members_with_roles:
            if user["user_id"] not in new_user_id_list:
                deleted_user_id_list.append(user["user_id"])

    ## SET UPDATED LIST
    if len(deleted_user_id_list) > 0:
        # get the deleted users
        existing_user_rows = await prisma_client.get_data(
            user_id_list=deleted_user_id_list, table_name="user", query_type="find_all"
        )
        for user in existing_user_rows:
            if data.team_id in user["teams"]:
                user["teams"].remove(data.team_id)
            await prisma_client.update_data(
                user_id=user["user_id"],
                data=user,
                update_key_values={"user_id": user["user_id"], "teams": user["teams"]},
            )
    return team_row


@router.post(
    "/team/member_add",
    tags=["team management"],
    dependencies=[Depends(user_api_key_auth)],
)
async def team_member_add(
    data: TeamMemberAddRequest,
    user_api_key_dict: UserAPIKeyAuth = Depends(user_api_key_auth),
):
    """ 
    [BETA]

    Add new members (either via user_email or user_id) to a team

    If user doesn't exist, new user row will also be added to User Table

    ```
    curl -X POST 'http://0.0.0.0:8000/team/update' \
    
    -H 'Authorization: Bearer sk-1234' \
        
    -H 'Content-Type: application/json' \
    
    -D '{
        "team_id": "45e3e396-ee08-4a61-a88e-16b3ce7e0849",
        "member": {"role": "user", "user_id": "krrish247652@berri.ai"}
    }'
    ```
    """
    if prisma_client is None:
        raise HTTPException(status_code=500, detail={"error": "No db connected"})

    if data.team_id is None:
        raise HTTPException(status_code=400, detail={"error": "No team id passed in"})

    if data.member is None:
        raise HTTPException(status_code=400, detail={"error": "No member passed in"})

    existing_team_row = await prisma_client.get_data(  # type: ignore
        team_id=data.team_id, table_name="team", query_type="find_unique"
    )

    new_member = data.member

    existing_team_row.members_with_roles.append(new_member)

    complete_team_data = LiteLLM_TeamTable(
        **existing_team_row.model_dump(),
    )

    team_row = await prisma_client.update_data(
        update_key_values=complete_team_data.json(exclude_none=True),
        data=complete_team_data.json(exclude_none=True),
        table_name="team",
        team_id=data.team_id,
    )

    ## ADD USER, IF NEW ##
    user_data = {  # type: ignore
        "teams": [team_row["team_id"]],
        "models": team_row["data"].models,
    }
    if new_member.user_id is not None:
        user_data["user_id"] = new_member.user_id  # type: ignore
        await prisma_client.update_data(
            user_id=new_member.user_id,
            data=user_data,
            update_key_values_custom_query={
                "teams": {
                    "push": [team_row["team_id"]],
                }
            },
            table_name="user",
        )
    elif new_member.user_email is not None:
        user_data["user_id"] = str(uuid.uuid4())
        user_data["user_email"] = new_member.user_email
        ## user email is not unique acc. to prisma schema -> future improvement
        ### for now: check if it exists in db, if not - insert it
        existing_user_row = await prisma_client.get_data(
            key_val={"user_email": new_member.user_email},
            table_name="user",
            query_type="find_all",
        )
        if existing_user_row is None or (
            isinstance(existing_user_row, list) and len(existing_user_row) == 0
        ):

            await prisma_client.insert_data(data=user_data, table_name="user")

    return team_row


@router.post(
    "/team/member_delete",
    tags=["team management"],
    dependencies=[Depends(user_api_key_auth)],
)
async def team_member_delete(
    data: TeamMemberDeleteRequest,
    user_api_key_dict: UserAPIKeyAuth = Depends(user_api_key_auth),
):
    """ 
    [BETA]

    delete members (either via user_email or user_id) from a team

    If user doesn't exist, an exception will be raised
    ```
    curl -X POST 'http://0.0.0.0:8000/team/update' \
    
    -H 'Authorization: Bearer sk-1234' \
        
    -H 'Content-Type: application/json' \
    
    -D '{
        "team_id": "45e3e396-ee08-4a61-a88e-16b3ce7e0849",
        "member": {"role": "user", "user_id": "krrish247652@berri.ai"}
    }'
    ```
    """
    if prisma_client is None:
        raise HTTPException(status_code=500, detail={"error": "No db connected"})

    if data.team_id is None:
        raise HTTPException(status_code=400, detail={"error": "No team id passed in"})

    if data.user_id is None and data.user_email is None:
        raise HTTPException(
            status_code=400,
            detail={"error": "Either user_id or user_email needs to be passed in"},
        )

    existing_team_row = await prisma_client.get_data(  # type: ignore
        team_id=data.team_id, table_name="team", query_type="find_unique"
    )

    ## DELETE MEMBER FROM TEAM
    new_team_members = []
    for m in existing_team_row.members_with_roles:
        if (
            data.user_id is not None
            and m["user_id"] is not None
            and data.user_id == m["user_id"]
        ):
            continue
        elif (
            data.user_email is not None
            and m["user_email"] is not None
            and data.user_email == m["user_email"]
        ):
            continue
        new_team_members.append(m)
    existing_team_row.members_with_roles = new_team_members
    complete_team_data = LiteLLM_TeamTable(
        **existing_team_row.model_dump(),
    )

    team_row = await prisma_client.update_data(
        update_key_values=complete_team_data.json(exclude_none=True),
        data=complete_team_data.json(exclude_none=True),
        table_name="team",
        team_id=data.team_id,
    )

    ## DELETE TEAM ID from USER ROW, IF EXISTS ##
    # get user row
    key_val = {}
    if data.user_id is not None:
        key_val["user_id"] = data.user_id
    elif data.user_email is not None:
        key_val["user_email"] = data.user_email
    existing_user_rows = await prisma_client.get_data(
        key_val=key_val,
        table_name="user",
        query_type="find_all",
    )
    user_data = {  # type: ignore
        "teams": [],
        "models": team_row["data"].models,
    }
    if existing_user_rows is not None and (
        isinstance(existing_user_rows, list) and len(existing_user_rows) > 0
    ):
        for existing_user in existing_user_rows:
            team_list = []
            if hasattr(existing_user, "teams"):
                team_list = existing_user.teams
                team_list.remove(data.team_id)
                user_data["user_id"] = existing_user.user_id
                await prisma_client.update_data(
                    user_id=existing_user.user_id,
                    data=user_data,
                    update_key_values_custom_query={
                        "teams": {
                            "set": [team_row["team_id"]],
                        }
                    },
                    table_name="user",
                )

    return team_row["data"]


@router.post(
    "/team/delete", tags=["team management"], dependencies=[Depends(user_api_key_auth)]
)
async def delete_team(
    data: DeleteTeamRequest,
    user_api_key_dict: UserAPIKeyAuth = Depends(user_api_key_auth),
):
    """
    delete team and associated team keys

    ```
    curl --location 'http://0.0.0.0:8000/team/delete' \
        
    --header 'Authorization: Bearer sk-1234' \
        
    --header 'Content-Type: application/json' \
    
    --data-raw '{
        "team_ids": ["45e3e396-ee08-4a61-a88e-16b3ce7e0849"]
    }'
    ```
    """
    global prisma_client

    if prisma_client is None:
        raise HTTPException(status_code=500, detail={"error": "No db connected"})

    if data.team_ids is None:
        raise HTTPException(status_code=400, detail={"error": "No team id passed in"})

    ## DELETE ASSOCIATED KEYS
    await prisma_client.delete_data(team_id_list=data.team_ids, table_name="key")
    ## DELETE TEAMS
    await prisma_client.delete_data(team_id_list=data.team_ids, table_name="team")


@router.get(
    "/team/info", tags=["team management"], dependencies=[Depends(user_api_key_auth)]
)
async def team_info(
    team_id: str = fastapi.Query(
        default=None, description="Team ID in the request parameters"
    )
):
    """
    get info on team + related keys

    ```
    curl --location 'http://localhost:4000/team/info' \
    --header 'Authorization: Bearer sk-1234' \
    --header 'Content-Type: application/json' \
    --data '{
        "teams": ["<team-id>",..]
    }'
    ```
    """
    global prisma_client
    try:
        if prisma_client is None:
            raise HTTPException(
                status_code=status.HTTP_500_INTERNAL_SERVER_ERROR,
                detail={
                    "error": f"Database not connected. Connect a database to your proxy - https://docs.litellm.ai/docs/simple_proxy#managing-auth---virtual-keys"
                },
            )
        if team_id is None:
            raise HTTPException(
                status_code=status.HTTP_422_UNPROCESSABLE_ENTITY,
                detail={"message": "Malformed request. No team id passed in."},
            )

        team_info = await prisma_client.get_data(
            team_id=team_id, table_name="team", query_type="find_unique"
        )
        ## GET ALL KEYS ##
        keys = await prisma_client.get_data(
            team_id=team_id,
            table_name="key",
            query_type="find_all",
            expires=datetime.now(),
        )

        if team_info is None:
            ## make sure we still return a total spend ##
            spend = 0
            for k in keys:
                spend += getattr(k, "spend", 0)
            team_info = {"spend": spend}

        ## REMOVE HASHED TOKEN INFO before returning ##
        for key in keys:
            try:
                key = key.model_dump()  # noqa
            except:
                # if using pydantic v1
                key = key.dict()
            key.pop("token", None)
        return {"team_id": team_id, "team_info": team_info, "keys": keys}

    except Exception as e:
        if isinstance(e, HTTPException):
            raise ProxyException(
                message=getattr(e, "detail", f"Authentication Error({str(e)})"),
                type="auth_error",
                param=getattr(e, "param", "None"),
                code=getattr(e, "status_code", status.HTTP_400_BAD_REQUEST),
            )
        elif isinstance(e, ProxyException):
            raise e
        raise ProxyException(
            message="Authentication Error, " + str(e),
            type="auth_error",
            param=getattr(e, "param", "None"),
            code=status.HTTP_400_BAD_REQUEST,
        )


#### MODEL MANAGEMENT ####


#### [BETA] - This is a beta endpoint, format might change based on user feedback. - https://github.com/BerriAI/litellm/issues/964
@router.post(
    "/model/new",
    description="Allows adding new models to the model list in the config.yaml",
    tags=["model management"],
    dependencies=[Depends(user_api_key_auth)],
)
async def add_new_model(model_params: ModelParams):
    global llm_router, llm_model_list, general_settings, user_config_file_path, proxy_config
    try:
        # Load existing config
        config = await proxy_config.get_config()

        verbose_proxy_logger.debug(f"User config path: {user_config_file_path}")

        verbose_proxy_logger.debug(f"Loaded config: {config}")
        # Add the new model to the config
        model_info = model_params.model_info.json()
        model_info = {k: v for k, v in model_info.items() if v is not None}
        config["model_list"].append(
            {
                "model_name": model_params.model_name,
                "litellm_params": model_params.litellm_params,
                "model_info": model_info,
            }
        )

        verbose_proxy_logger.debug(f"updated model list: {config['model_list']}")

        # Save new config
        await proxy_config.save_config(new_config=config)
        return {"message": "Model added successfully"}

    except Exception as e:
        traceback.print_exc()
        if isinstance(e, HTTPException):
            raise ProxyException(
                message=getattr(e, "detail", f"Authentication Error({str(e)})"),
                type="auth_error",
                param=getattr(e, "param", "None"),
                code=getattr(e, "status_code", status.HTTP_400_BAD_REQUEST),
            )
        elif isinstance(e, ProxyException):
            raise e
        raise ProxyException(
            message="Authentication Error, " + str(e),
            type="auth_error",
            param=getattr(e, "param", "None"),
            code=status.HTTP_400_BAD_REQUEST,
        )


@router.get(
    "/v2/model/info",
    description="v2 - returns all the models set on the config.yaml, shows 'user_access' = True if the user has access to the model. Provides more info about each model in /models, including config.yaml descriptions (except api key and api base)",
    tags=["model management"],
    dependencies=[Depends(user_api_key_auth)],
)
async def model_info_v2(
    user_api_key_dict: UserAPIKeyAuth = Depends(user_api_key_auth),
):
    global llm_model_list, general_settings, user_config_file_path, proxy_config

    # Load existing config
    config = await proxy_config.get_config()

    all_models = config.get("model_list", [])
    if user_model is not None:
        # if user does not use a config.yaml, https://github.com/BerriAI/litellm/issues/2061
        all_models += [user_model]

    # check all models user has access to in user_api_key_dict
    user_models = []
    if len(user_api_key_dict.models) > 0:
        user_models = user_api_key_dict.models

    # for all models check if the user has access, and mark it as "user_access": `True` or `False`
    for model in all_models:
        model_name = model.get("model_name", None)
        if model_name is not None:
            user_has_access = model_name in user_models
            if (
                user_models == []
            ):  # if user_api_key_dict.models == [], user has access to all models
                user_has_access = True
            model["user_access"] = user_has_access

    # fill in model info based on config.yaml and litellm model_prices_and_context_window.json
    for model in all_models:
        # provided model_info in config.yaml
        model_info = model.get("model_info", {})

        # read litellm model_prices_and_context_window.json to get the following:
        # input_cost_per_token, output_cost_per_token, max_tokens
        litellm_model_info = get_litellm_model_info(model=model)

        # 2nd pass on the model, try seeing if we can find model in litellm model_cost map
        if litellm_model_info == {}:
            # use litellm_param model_name to get model_info
            litellm_params = model.get("litellm_params", {})
            litellm_model = litellm_params.get("model", None)
            try:
                litellm_model_info = litellm.get_model_info(model=litellm_model)
            except:
                litellm_model_info = {}
        # 3rd pass on the model, try seeing if we can find model but without the "/" in model cost map
        if litellm_model_info == {}:
            # use litellm_param model_name to get model_info
            litellm_params = model.get("litellm_params", {})
            litellm_model = litellm_params.get("model", None)
            split_model = litellm_model.split("/")
            if len(split_model) > 0:
                litellm_model = split_model[-1]
            try:
                litellm_model_info = litellm.get_model_info(model=litellm_model)
            except:
                litellm_model_info = {}
        for k, v in litellm_model_info.items():
            if k not in model_info:
                model_info[k] = v
        model["model_info"] = model_info
        # don't return the api key
        model["litellm_params"].pop("api_key", None)

    verbose_proxy_logger.debug(f"all_models: {all_models}")
    return {"data": all_models}


@router.get(
    "/model/info",
    description="Provides more info about each model in /models, including config.yaml descriptions (except api key and api base)",
    tags=["model management"],
    dependencies=[Depends(user_api_key_auth)],
)
@router.get(
    "/v1/model/info",
    description="Provides more info about each model in /models, including config.yaml descriptions (except api key and api base)",
    tags=["model management"],
    dependencies=[Depends(user_api_key_auth)],
)
async def model_info_v1(
    user_api_key_dict: UserAPIKeyAuth = Depends(user_api_key_auth),
):
    global llm_model_list, general_settings, user_config_file_path, proxy_config

    # Load existing config
    config = await proxy_config.get_config()

    if len(user_api_key_dict.models) > 0:
        model_names = user_api_key_dict.models
        all_models = [m for m in config["model_list"] if m in model_names]
    else:
        all_models = config["model_list"]
    for model in all_models:
        # provided model_info in config.yaml
        model_info = model.get("model_info", {})

        # read litellm model_prices_and_context_window.json to get the following:
        # input_cost_per_token, output_cost_per_token, max_tokens
        litellm_model_info = get_litellm_model_info(model=model)

        # 2nd pass on the model, try seeing if we can find model in litellm model_cost map
        if litellm_model_info == {}:
            # use litellm_param model_name to get model_info
            litellm_params = model.get("litellm_params", {})
            litellm_model = litellm_params.get("model", None)
            try:
                litellm_model_info = litellm.get_model_info(model=litellm_model)
            except:
                litellm_model_info = {}
        # 3rd pass on the model, try seeing if we can find model but without the "/" in model cost map
        if litellm_model_info == {}:
            # use litellm_param model_name to get model_info
            litellm_params = model.get("litellm_params", {})
            litellm_model = litellm_params.get("model", None)
            split_model = litellm_model.split("/")
            if len(split_model) > 0:
                litellm_model = split_model[-1]
            try:
                litellm_model_info = litellm.get_model_info(model=litellm_model)
            except:
                litellm_model_info = {}
        for k, v in litellm_model_info.items():
            if k not in model_info:
                model_info[k] = v
        model["model_info"] = model_info
        # don't return the api key
        model["litellm_params"].pop("api_key", None)

    verbose_proxy_logger.debug(f"all_models: {all_models}")
    return {"data": all_models}


#### [BETA] - This is a beta endpoint, format might change based on user feedback. - https://github.com/BerriAI/litellm/issues/964
@router.post(
    "/model/delete",
    description="Allows deleting models in the model list in the config.yaml",
    tags=["model management"],
    dependencies=[Depends(user_api_key_auth)],
)
async def delete_model(model_info: ModelInfoDelete):
    global llm_router, llm_model_list, general_settings, user_config_file_path, proxy_config
    try:
        if not os.path.exists(user_config_file_path):
            raise HTTPException(status_code=404, detail="Config file does not exist.")

        # Load existing config
        config = await proxy_config.get_config()

        # If model_list is not in the config, nothing can be deleted
        if len(config.get("model_list", [])) == 0:
            raise HTTPException(
                status_code=400, detail="No model list available in the config."
            )

        # Check if the model with the specified model_id exists
        model_to_delete = None
        for model in config["model_list"]:
            if model.get("model_info", {}).get("id", None) == model_info.id:
                model_to_delete = model
                break

        # If the model was not found, return an error
        if model_to_delete is None:
            raise HTTPException(
                status_code=400, detail="Model with given model_id not found."
            )

        # Remove model from the list and save the updated config
        config["model_list"].remove(model_to_delete)

        # Save updated config
        config = await proxy_config.save_config(new_config=config)
        return {"message": "Model deleted successfully"}

    except Exception as e:
        if isinstance(e, HTTPException):
            raise ProxyException(
                message=getattr(e, "detail", f"Authentication Error({str(e)})"),
                type="auth_error",
                param=getattr(e, "param", "None"),
                code=getattr(e, "status_code", status.HTTP_400_BAD_REQUEST),
            )
        elif isinstance(e, ProxyException):
            raise e
        raise ProxyException(
            message="Authentication Error, " + str(e),
            type="auth_error",
            param=getattr(e, "param", "None"),
            code=status.HTTP_400_BAD_REQUEST,
        )


#### EXPERIMENTAL QUEUING ####
async def _litellm_chat_completions_worker(data, user_api_key_dict):
    """
    worker to make litellm completions calls
    """
    while True:
        try:
            ### CALL HOOKS ### - modify incoming data before calling the model
            data = await proxy_logging_obj.pre_call_hook(
                user_api_key_dict=user_api_key_dict, data=data, call_type="completion"
            )

            verbose_proxy_logger.debug(f"_litellm_chat_completions_worker started")
            ### ROUTE THE REQUEST ###
            router_model_names = (
                [m["model_name"] for m in llm_model_list]
                if llm_model_list is not None
                else []
            )
            if (
                llm_router is not None and data["model"] in router_model_names
            ):  # model in router model list
                response = await llm_router.acompletion(**data)
            elif (
                llm_router is not None and data["model"] in llm_router.deployment_names
            ):  # model in router deployments, calling a specific deployment on the router
                response = await llm_router.acompletion(
                    **data, specific_deployment=True
                )
            elif (
                llm_router is not None
                and llm_router.model_group_alias is not None
                and data["model"] in llm_router.model_group_alias
            ):  # model set in model_group_alias
                response = await llm_router.acompletion(**data)
            else:  # router is not set
                response = await litellm.acompletion(**data)

            verbose_proxy_logger.debug(f"final response: {response}")
            return response
        except HTTPException as e:
            verbose_proxy_logger.debug(
                f"EXCEPTION RAISED IN _litellm_chat_completions_worker - {e.status_code}; {e.detail}"
            )
            if (
                e.status_code == 429
                and "Max parallel request limit reached" in e.detail
            ):
                verbose_proxy_logger.debug(f"Max parallel request limit reached!")
                timeout = litellm._calculate_retry_after(
                    remaining_retries=3, max_retries=3, min_timeout=1
                )
                await asyncio.sleep(timeout)
            else:
                raise e


@router.post(
    "/queue/chat/completions",
    tags=["experimental"],
    dependencies=[Depends(user_api_key_auth)],
)
async def async_queue_request(
    request: Request,
    model: Optional[str] = None,
    user_api_key_dict: UserAPIKeyAuth = Depends(user_api_key_auth),
    background_tasks: BackgroundTasks = BackgroundTasks(),
):
    global general_settings, user_debug, proxy_logging_obj
    """
    v2 attempt at a background worker to handle queuing. 

    Just supports /chat/completion calls currently.

    Now using a FastAPI background task + /chat/completions compatible endpoint
    """
    try:
        data = {}
        data = await request.json()  # type: ignore

        # Include original request and headers in the data
        data["proxy_server_request"] = {
            "url": str(request.url),
            "method": request.method,
            "headers": dict(request.headers),
            "body": copy.copy(data),  # use copy instead of deepcopy
        }

        verbose_proxy_logger.debug(f"receiving data: {data}")
        data["model"] = (
            general_settings.get("completion_model", None)  # server default
            or user_model  # model name passed via cli args
            or model  # for azure deployments
            or data["model"]  # default passed in http request
        )

        # users can pass in 'user' param to /chat/completions. Don't override it
        if data.get("user", None) is None and user_api_key_dict.user_id is not None:
            # if users are using user_api_key_auth, set `user` in `data`
            data["user"] = user_api_key_dict.user_id

        if "metadata" not in data:
            data["metadata"] = {}
        data["metadata"]["user_api_key"] = user_api_key_dict.api_key
        data["metadata"]["user_api_key_metadata"] = user_api_key_dict.metadata
        _headers = dict(request.headers)
        _headers.pop(
            "authorization", None
        )  # do not store the original `sk-..` api key in the db
        data["metadata"]["headers"] = _headers
        data["metadata"]["user_api_key_alias"] = getattr(
            user_api_key_dict, "key_alias", None
        )
        data["metadata"]["user_api_key_user_id"] = user_api_key_dict.user_id
        data["metadata"]["user_api_key_team_id"] = getattr(
            user_api_key_dict, "team_id", None
        )
        data["metadata"]["endpoint"] = str(request.url)

        global user_temperature, user_request_timeout, user_max_tokens, user_api_base
        # override with user settings, these are params passed via cli
        if user_temperature:
            data["temperature"] = user_temperature
        if user_request_timeout:
            data["request_timeout"] = user_request_timeout
        if user_max_tokens:
            data["max_tokens"] = user_max_tokens
        if user_api_base:
            data["api_base"] = user_api_base

        response = await asyncio.wait_for(
            _litellm_chat_completions_worker(
                data=data, user_api_key_dict=user_api_key_dict
            ),
            timeout=litellm.request_timeout,
        )

        if (
            "stream" in data and data["stream"] == True
        ):  # use generate_responses to stream responses
            return StreamingResponse(
                async_data_generator(
                    user_api_key_dict=user_api_key_dict, response=response
                ),
                media_type="text/event-stream",
            )

        return response
    except Exception as e:
        await proxy_logging_obj.post_call_failure_hook(
            user_api_key_dict=user_api_key_dict, original_exception=e
        )
        if isinstance(e, HTTPException):
            raise ProxyException(
                message=getattr(e, "detail", f"Authentication Error({str(e)})"),
                type="auth_error",
                param=getattr(e, "param", "None"),
                code=getattr(e, "status_code", status.HTTP_400_BAD_REQUEST),
            )
        elif isinstance(e, ProxyException):
            raise e
        raise ProxyException(
            message="Authentication Error, " + str(e),
            type="auth_error",
            param=getattr(e, "param", "None"),
            code=status.HTTP_400_BAD_REQUEST,
        )


@router.get(
    "/ollama_logs", dependencies=[Depends(user_api_key_auth)], tags=["experimental"]
)
async def retrieve_server_log(request: Request):
    filepath = os.path.expanduser("~/.ollama/logs/server.log")
    return FileResponse(filepath)


#### LOGIN ENDPOINTS ####


@app.get("/sso/key/generate", tags=["experimental"])
async def google_login(request: Request):
    """
    Create Proxy API Keys using Google Workspace SSO. Requires setting PROXY_BASE_URL in .env
    PROXY_BASE_URL should be the your deployed proxy endpoint, e.g. PROXY_BASE_URL="https://litellm-production-7002.up.railway.app/"
    Example:
    """
    microsoft_client_id = os.getenv("MICROSOFT_CLIENT_ID", None)
    google_client_id = os.getenv("GOOGLE_CLIENT_ID", None)
    generic_client_id = os.getenv("GENERIC_CLIENT_ID", None)
    # get url from request
    redirect_url = os.getenv("PROXY_BASE_URL", str(request.base_url))
    ui_username = os.getenv("UI_USERNAME")
    if redirect_url.endswith("/"):
        redirect_url += "sso/callback"
    else:
        redirect_url += "/sso/callback"
    # Google SSO Auth
    if google_client_id is not None:
        from fastapi_sso.sso.google import GoogleSSO

        google_client_secret = os.getenv("GOOGLE_CLIENT_SECRET", None)
        if google_client_secret is None:
            raise ProxyException(
                message="GOOGLE_CLIENT_SECRET not set. Set it in .env file",
                type="auth_error",
                param="GOOGLE_CLIENT_SECRET",
                code=status.HTTP_500_INTERNAL_SERVER_ERROR,
            )
        google_sso = GoogleSSO(
            client_id=google_client_id,
            client_secret=google_client_secret,
            redirect_uri=redirect_url,
        )
        verbose_proxy_logger.info(
            f"In /google-login/key/generate, \nGOOGLE_REDIRECT_URI: {redirect_url}\nGOOGLE_CLIENT_ID: {google_client_id}"
        )
        with google_sso:
            return await google_sso.get_login_redirect()
    # Microsoft SSO Auth
    elif microsoft_client_id is not None:
        from fastapi_sso.sso.microsoft import MicrosoftSSO

        microsoft_client_secret = os.getenv("MICROSOFT_CLIENT_SECRET", None)
        microsoft_tenant = os.getenv("MICROSOFT_TENANT", None)
        if microsoft_client_secret is None:
            raise ProxyException(
                message="MICROSOFT_CLIENT_SECRET not set. Set it in .env file",
                type="auth_error",
                param="MICROSOFT_CLIENT_SECRET",
                code=status.HTTP_500_INTERNAL_SERVER_ERROR,
            )
        microsoft_sso = MicrosoftSSO(
            client_id=microsoft_client_id,
            client_secret=microsoft_client_secret,
            tenant=microsoft_tenant,
            redirect_uri=redirect_url,
            allow_insecure_http=True,
        )
        with microsoft_sso:
            return await microsoft_sso.get_login_redirect()
    elif generic_client_id is not None:
        from fastapi_sso.sso.generic import create_provider, DiscoveryDocument

        generic_client_secret = os.getenv("GENERIC_CLIENT_SECRET", None)
        generic_scope = os.getenv("GENERIC_SCOPE", "openid email profile").split(" ")
        generic_authorization_endpoint = os.getenv(
            "GENERIC_AUTHORIZATION_ENDPOINT", None
        )
        generic_token_endpoint = os.getenv("GENERIC_TOKEN_ENDPOINT", None)
        generic_userinfo_endpoint = os.getenv("GENERIC_USERINFO_ENDPOINT", None)
        if generic_client_secret is None:
            raise ProxyException(
                message="GENERIC_CLIENT_SECRET not set. Set it in .env file",
                type="auth_error",
                param="GENERIC_CLIENT_SECRET",
                code=status.HTTP_500_INTERNAL_SERVER_ERROR,
            )
        if generic_authorization_endpoint is None:
            raise ProxyException(
                message="GENERIC_AUTHORIZATION_ENDPOINT not set. Set it in .env file",
                type="auth_error",
                param="GENERIC_AUTHORIZATION_ENDPOINT",
                code=status.HTTP_500_INTERNAL_SERVER_ERROR,
            )
        if generic_token_endpoint is None:
            raise ProxyException(
                message="GENERIC_TOKEN_ENDPOINT not set. Set it in .env file",
                type="auth_error",
                param="GENERIC_TOKEN_ENDPOINT",
                code=status.HTTP_500_INTERNAL_SERVER_ERROR,
            )
        if generic_userinfo_endpoint is None:
            raise ProxyException(
                message="GENERIC_USERINFO_ENDPOINT not set. Set it in .env file",
                type="auth_error",
                param="GENERIC_USERINFO_ENDPOINT",
                code=status.HTTP_500_INTERNAL_SERVER_ERROR,
            )
        verbose_proxy_logger.debug(
            f"authorization_endpoint: {generic_authorization_endpoint}\ntoken_endpoint: {generic_token_endpoint}\nuserinfo_endpoint: {generic_userinfo_endpoint}"
        )
        verbose_proxy_logger.debug(
            f"GENERIC_REDIRECT_URI: {redirect_url}\nGENERIC_CLIENT_ID: {generic_client_id}\n"
        )
        discovery = DiscoveryDocument(
            authorization_endpoint=generic_authorization_endpoint,
            token_endpoint=generic_token_endpoint,
            userinfo_endpoint=generic_userinfo_endpoint,
        )
        SSOProvider = create_provider(name="oidc", discovery_document=discovery)
        generic_sso = SSOProvider(
            client_id=generic_client_id,
            client_secret=generic_client_secret,
            redirect_uri=redirect_url,
            allow_insecure_http=True,
            scope=generic_scope,
        )
        with generic_sso:
            # TODO: state should be a random string and added to the user session with cookie
            # or a cryptographicly signed state that we can verify stateless
            # For simplification we are using a static state, this is not perfect but some
            # SSO providers do not allow stateless verification
            redirect_params = {}
            state = os.getenv("GENERIC_CLIENT_STATE", None)
            if state:
                redirect_params["state"] = state
            return await generic_sso.get_login_redirect(**redirect_params)  # type: ignore
    elif ui_username is not None:
        # No Google, Microsoft SSO
        # Use UI Credentials set in .env
        from fastapi.responses import HTMLResponse

        return HTMLResponse(content=html_form, status_code=200)
    else:
        from fastapi.responses import HTMLResponse

        return HTMLResponse(content=html_form, status_code=200)


@router.post(
    "/login", include_in_schema=False
)  # hidden since this is a helper for UI sso login
async def login(request: Request):
    try:
        import multipart
    except ImportError:
        subprocess.run(["pip", "install", "python-multipart"])
    global master_key
    form = await request.form()
    username = str(form.get("username"))
    password = str(form.get("password"))
    ui_username = os.getenv("UI_USERNAME", "admin")
    ui_password = os.getenv("UI_PASSWORD", None)
    if ui_password is None:
        ui_password = str(master_key) if master_key is not None else None
    if ui_password is None:
        raise ProxyException(
            message="set Proxy master key to use UI. https://docs.litellm.ai/docs/proxy/virtual_keys",
            type="auth_error",
            param="UI_PASSWORD",
            code=status.HTTP_500_INTERNAL_SERVER_ERROR,
        )
    if secrets.compare_digest(username, ui_username) and secrets.compare_digest(
        password, ui_password
    ):
        user_role = "app_owner"
        user_id = username
        key_user_id = user_id
        if (
            os.getenv("PROXY_ADMIN_ID", None) is not None
            and os.environ["PROXY_ADMIN_ID"] == user_id
        ) or user_id == "admin":
            # checks if user is admin
            user_role = "app_admin"
            key_user_id = os.getenv("PROXY_ADMIN_ID", "default_user_id")

        # Admin is Authe'd in - generate key for the UI to access Proxy

        # ensure this user is set as the proxy admin, in this route there is no sso, we can assume this user is only the admin
        await user_update(
            data=UpdateUserRequest(
                user_id=key_user_id,
                user_role="proxy_admin",
            )
        )
        if os.getenv("DATABASE_URL") is not None:
            response = await generate_key_helper_fn(
                **{"user_role": "proxy_admin", "duration": "1hr", "key_max_budget": 5, "models": [], "aliases": {}, "config": {}, "spend": 0, "user_id": key_user_id, "team_id": "litellm-dashboard"}  # type: ignore
            )
        else:
            response = {
                "token": "sk-gm",
                "user_id": "litellm-dashboard",
            }
        key = response["token"]  # type: ignore
        litellm_dashboard_ui = os.getenv("PROXY_BASE_URL", "")
        if litellm_dashboard_ui.endswith("/"):
            litellm_dashboard_ui += "ui/"
        else:
            litellm_dashboard_ui += "/ui/"
        import jwt

        jwt_token = jwt.encode(
            {
                "user_id": user_id,
                "key": key,
                "user_email": user_id,
                "user_role": "app_admin",  # this is the path without sso - we can assume only admins will use this
                "login_method": "username_password",
            },
            "secret",
            algorithm="HS256",
        )
        litellm_dashboard_ui += "?userID=" + user_id + "&token=" + jwt_token
        # if a user has logged in they should be allowed to create keys - this ensures that it's set to True
        general_settings["allow_user_auth"] = True
        return RedirectResponse(url=litellm_dashboard_ui, status_code=303)
    else:
        raise ProxyException(
            message=f"Invalid credentials used to access UI. Passed in username: {username}, passed in password: {password}.\nCheck 'UI_USERNAME', 'UI_PASSWORD' in .env file",
            type="auth_error",
            param="invalid_credentials",
            code=status.HTTP_401_UNAUTHORIZED,
        )


@app.get("/get_image", include_in_schema=False)
def get_image():
    """Get logo to show on admin UI"""
    from fastapi.responses import FileResponse

    # get current_dir
    current_dir = os.path.dirname(os.path.abspath(__file__))
    default_logo = os.path.join(current_dir, "logo.jpg")

    logo_path = os.getenv("UI_LOGO_PATH", default_logo)
    verbose_proxy_logger.debug(f"Reading logo from {logo_path}")

    # Check if the logo path is an HTTP/HTTPS URL
    if logo_path.startswith(("http://", "https://")):
        # Download the image and cache it
        response = requests.get(logo_path)
        if response.status_code == 200:
            # Save the image to a local file
            cache_path = os.path.join(current_dir, "cached_logo.jpg")
            with open(cache_path, "wb") as f:
                f.write(response.content)

            # Return the cached image as a FileResponse
            return FileResponse(cache_path, media_type="image/jpeg")
        else:
            # Handle the case when the image cannot be downloaded
            return FileResponse(default_logo, media_type="image/jpeg")
    else:
        # Return the local image file if the logo path is not an HTTP/HTTPS URL
        return FileResponse(logo_path, media_type="image/jpeg")


@app.get("/sso/callback", tags=["experimental"])
async def auth_callback(request: Request):
    """Verify login"""
    global general_settings, ui_access_mode
    microsoft_client_id = os.getenv("MICROSOFT_CLIENT_ID", None)
    google_client_id = os.getenv("GOOGLE_CLIENT_ID", None)
    generic_client_id = os.getenv("GENERIC_CLIENT_ID", None)
    # get url from request
    redirect_url = os.getenv("PROXY_BASE_URL", str(request.base_url))
    if redirect_url.endswith("/"):
        redirect_url += "sso/callback"
    else:
        redirect_url += "/sso/callback"
    if google_client_id is not None:
        from fastapi_sso.sso.google import GoogleSSO

        google_client_secret = os.getenv("GOOGLE_CLIENT_SECRET", None)
        if google_client_secret is None:
            raise ProxyException(
                message="GOOGLE_CLIENT_SECRET not set. Set it in .env file",
                type="auth_error",
                param="GOOGLE_CLIENT_SECRET",
                code=status.HTTP_500_INTERNAL_SERVER_ERROR,
            )
        google_sso = GoogleSSO(
            client_id=google_client_id,
            redirect_uri=redirect_url,
            client_secret=google_client_secret,
        )
        result = await google_sso.verify_and_process(request)
    elif microsoft_client_id is not None:
        from fastapi_sso.sso.microsoft import MicrosoftSSO

        microsoft_client_secret = os.getenv("MICROSOFT_CLIENT_SECRET", None)
        microsoft_tenant = os.getenv("MICROSOFT_TENANT", None)
        if microsoft_client_secret is None:
            raise ProxyException(
                message="MICROSOFT_CLIENT_SECRET not set. Set it in .env file",
                type="auth_error",
                param="MICROSOFT_CLIENT_SECRET",
                code=status.HTTP_500_INTERNAL_SERVER_ERROR,
            )
        if microsoft_tenant is None:
            raise ProxyException(
                message="MICROSOFT_TENANT not set. Set it in .env file",
                type="auth_error",
                param="MICROSOFT_TENANT",
                code=status.HTTP_500_INTERNAL_SERVER_ERROR,
            )
        microsoft_sso = MicrosoftSSO(
            client_id=microsoft_client_id,
            client_secret=microsoft_client_secret,
            tenant=microsoft_tenant,
            redirect_uri=redirect_url,
            allow_insecure_http=True,
        )
        result = await microsoft_sso.verify_and_process(request)
    elif generic_client_id is not None:
        # make generic sso provider
        from fastapi_sso.sso.generic import create_provider, DiscoveryDocument, OpenID

        generic_client_secret = os.getenv("GENERIC_CLIENT_SECRET", None)
        generic_scope = os.getenv("GENERIC_SCOPE", "openid email profile").split(" ")
        generic_authorization_endpoint = os.getenv(
            "GENERIC_AUTHORIZATION_ENDPOINT", None
        )
        generic_token_endpoint = os.getenv("GENERIC_TOKEN_ENDPOINT", None)
        generic_userinfo_endpoint = os.getenv("GENERIC_USERINFO_ENDPOINT", None)
        generic_include_client_id = (
            os.getenv("GENERIC_INCLUDE_CLIENT_ID", "false").lower() == "true"
        )
        if generic_client_secret is None:
            raise ProxyException(
                message="GENERIC_CLIENT_SECRET not set. Set it in .env file",
                type="auth_error",
                param="GENERIC_CLIENT_SECRET",
                code=status.HTTP_500_INTERNAL_SERVER_ERROR,
            )
        if generic_authorization_endpoint is None:
            raise ProxyException(
                message="GENERIC_AUTHORIZATION_ENDPOINT not set. Set it in .env file",
                type="auth_error",
                param="GENERIC_AUTHORIZATION_ENDPOINT",
                code=status.HTTP_500_INTERNAL_SERVER_ERROR,
            )
        if generic_token_endpoint is None:
            raise ProxyException(
                message="GENERIC_TOKEN_ENDPOINT not set. Set it in .env file",
                type="auth_error",
                param="GENERIC_TOKEN_ENDPOINT",
                code=status.HTTP_500_INTERNAL_SERVER_ERROR,
            )
        if generic_userinfo_endpoint is None:
            raise ProxyException(
                message="GENERIC_USERINFO_ENDPOINT not set. Set it in .env file",
                type="auth_error",
                param="GENERIC_USERINFO_ENDPOINT",
                code=status.HTTP_500_INTERNAL_SERVER_ERROR,
            )
        verbose_proxy_logger.debug(
            f"authorization_endpoint: {generic_authorization_endpoint}\ntoken_endpoint: {generic_token_endpoint}\nuserinfo_endpoint: {generic_userinfo_endpoint}"
        )
        verbose_proxy_logger.debug(
            f"GENERIC_REDIRECT_URI: {redirect_url}\nGENERIC_CLIENT_ID: {generic_client_id}\n"
        )

        generic_user_id_attribute_name = os.getenv(
            "GENERIC_USER_ID_ATTRIBUTE", "preferred_username"
        )
        generic_user_display_name_attribute_name = os.getenv(
            "GENERIC_USER_DISPLAY_NAME_ATTRIBUTE", "sub"
        )
        generic_user_email_attribute_name = os.getenv(
            "GENERIC_USER_EMAIL_ATTRIBUTE", "email"
        )
        generic_user_role_attribute_name = os.getenv(
            "GENERIC_USER_ROLE_ATTRIBUTE", "role"
        )
        generic_user_first_name_attribute_name = os.getenv(
            "GENERIC_USER_FIRST_NAME_ATTRIBUTE", "first_name"
        )
        generic_user_last_name_attribute_name = os.getenv(
            "GENERIC_USER_LAST_NAME_ATTRIBUTE", "last_name"
        )

        verbose_proxy_logger.debug(
            f" generic_user_id_attribute_name: {generic_user_id_attribute_name}\n generic_user_email_attribute_name: {generic_user_email_attribute_name}\n generic_user_role_attribute_name: {generic_user_role_attribute_name}"
        )

        discovery = DiscoveryDocument(
            authorization_endpoint=generic_authorization_endpoint,
            token_endpoint=generic_token_endpoint,
            userinfo_endpoint=generic_userinfo_endpoint,
        )

        def response_convertor(response, client):
            return OpenID(
                id=response.get(generic_user_id_attribute_name),
                display_name=response.get(generic_user_display_name_attribute_name),
                email=response.get(generic_user_email_attribute_name),
                first_name=response.get(generic_user_first_name_attribute_name),
                last_name=response.get(generic_user_last_name_attribute_name),
            )

        SSOProvider = create_provider(
            name="oidc",
            discovery_document=discovery,
            response_convertor=response_convertor,
        )
        generic_sso = SSOProvider(
            client_id=generic_client_id,
            client_secret=generic_client_secret,
            redirect_uri=redirect_url,
            allow_insecure_http=True,
            scope=generic_scope,
        )
        verbose_proxy_logger.debug(f"calling generic_sso.verify_and_process")
        result = await generic_sso.verify_and_process(
            request, params={"include_client_id": generic_include_client_id}
        )
        verbose_proxy_logger.debug(f"generic result: {result}")

    # User is Authe'd in - generate key for the UI to access Proxy
    user_email = getattr(result, "email", None)
    user_id = getattr(result, "id", None)

    # generic client id
    if generic_client_id is not None:
        user_id = getattr(result, "id", None)
        user_email = getattr(result, "email", None)
        user_role = getattr(result, generic_user_role_attribute_name, None)

    if user_id is None:
        user_id = getattr(result, "first_name", "") + getattr(result, "last_name", "")

    user_info = None
    user_id_models: List = []

    # User might not be already created on first generation of key
    # But if it is, we want their models preferences
    default_ui_key_values = {
        "duration": "1hr",
        "key_max_budget": 0.01,
        "aliases": {},
        "config": {},
        "spend": 0,
        "team_id": "litellm-dashboard",
    }
    user_defined_values = {
        "models": user_id_models,
        "user_id": user_id,
        "user_email": user_email,
    }
    try:
        user_role = None
        if prisma_client is not None:
            user_info = await prisma_client.get_data(user_id=user_id, table_name="user")
            verbose_proxy_logger.debug(
                f"user_info: {user_info}; litellm.default_user_params: {litellm.default_user_params}"
            )
            if user_info is not None:
                user_defined_values = {
                    "models": getattr(user_info, "models", []),
                    "user_id": getattr(user_info, "user_id", user_id),
                    "user_email": getattr(user_info, "user_id", user_email),
                }
                user_role = getattr(user_info, "user_role", None)
            elif litellm.default_user_params is not None and isinstance(
                litellm.default_user_params, dict
            ):
                user_defined_values = {
                    "models": litellm.default_user_params.get("models", user_id_models),
                    "user_id": litellm.default_user_params.get("user_id", user_id),
                    "user_email": litellm.default_user_params.get(
                        "user_email", user_email
                    ),
                }
    except Exception as e:
        pass

    verbose_proxy_logger.info(
        f"user_defined_values for creating ui key: {user_defined_values}"
    )
    response = await generate_key_helper_fn(
        **default_ui_key_values, **user_defined_values  # type: ignore
    )
    key = response["token"]  # type: ignore
    user_id = response["user_id"]  # type: ignore
    litellm_dashboard_ui = "/ui/"
    user_role = user_role or "app_owner"
    if (
        os.getenv("PROXY_ADMIN_ID", None) is not None
        and os.environ["PROXY_ADMIN_ID"] == user_id
    ):
        # checks if user is admin
        user_role = "app_admin"

    verbose_proxy_logger.debug(
        f"user_role: {user_role}; ui_access_mode: {ui_access_mode}"
    )
    ## CHECK IF ROLE ALLOWED TO USE PROXY ##
    if ui_access_mode == "admin_only" and "admin" not in user_role:
        verbose_proxy_logger.debug("EXCEPTION RAISED")
        raise HTTPException(
            status_code=401,
            detail={
                "error": f"User not allowed to access proxy. User role={user_role}, proxy mode={ui_access_mode}"
            },
        )

    import jwt

    jwt_token = jwt.encode(
        {
            "user_id": user_id,
            "key": key,
            "user_email": user_email,
            "user_role": user_role,
            "login_method": "sso",
        },
        "secret",
        algorithm="HS256",
    )
    litellm_dashboard_ui += "?userID=" + user_id + "&token=" + jwt_token
    # if a user has logged in they should be allowed to create keys - this ensures that it's set to True
    general_settings["allow_user_auth"] = True
    return RedirectResponse(url=litellm_dashboard_ui)


#### BASIC ENDPOINTS ####
@router.post(
    "/config/update",
    tags=["config.yaml"],
    dependencies=[Depends(user_api_key_auth)],
)
async def update_config(config_info: ConfigYAML):
    """
    For Admin UI - allows admin to update config via UI

    Currently supports modifying General Settings + LiteLLM settings
    """
    global llm_router, llm_model_list, general_settings, proxy_config, proxy_logging_obj
    try:
        # Load existing config
        config = await proxy_config.get_config()

        backup_config = copy.deepcopy(config)
        verbose_proxy_logger.debug(f"Loaded config: {config}")

        # update the general settings
        if config_info.general_settings is not None:
            config.setdefault("general_settings", {})
            updated_general_settings = config_info.general_settings.dict(
                exclude_none=True
            )
            config["general_settings"] = {
                **updated_general_settings,
                **config["general_settings"],
            }

        if config_info.environment_variables is not None:
            config.setdefault("environment_variables", {})
            updated_environment_variables = config_info.environment_variables
            config["environment_variables"] = {
                **updated_environment_variables,
                **config["environment_variables"],
            }

        # update the litellm settings
        if config_info.litellm_settings is not None:
            config.setdefault("litellm_settings", {})
            updated_litellm_settings = config_info.litellm_settings
            config["litellm_settings"] = {
                **updated_litellm_settings,
                **config["litellm_settings"],
            }

        # Save the updated config
        await proxy_config.save_config(new_config=config)

        # Test new connections
        ## Slack
        if "slack" in config.get("general_settings", {}).get("alerting", []):
            await proxy_logging_obj.alerting_handler(
                message="This is a test", level="Low"
            )
        return {"message": "Config updated successfully"}
    except Exception as e:
        traceback.print_exc()
        if isinstance(e, HTTPException):
            raise ProxyException(
                message=getattr(e, "detail", f"Authentication Error({str(e)})"),
                type="auth_error",
                param=getattr(e, "param", "None"),
                code=getattr(e, "status_code", status.HTTP_400_BAD_REQUEST),
            )
        elif isinstance(e, ProxyException):
            raise e
        raise ProxyException(
            message="Authentication Error, " + str(e),
            type="auth_error",
            param=getattr(e, "param", "None"),
            code=status.HTTP_400_BAD_REQUEST,
        )


@router.get(
    "/config/yaml",
    tags=["config.yaml"],
    dependencies=[Depends(user_api_key_auth)],
)
async def config_yaml_endpoint(config_info: ConfigYAML):
    """
    This is a mock endpoint, to show what you can set in config.yaml details in the Swagger UI.

    Parameters:

    The config.yaml object has the following attributes:
    - **model_list**: *Optional[List[ModelParams]]* - A list of supported models on the server, along with model-specific configurations. ModelParams includes "model_name" (name of the model), "litellm_params" (litellm-specific parameters for the model), and "model_info" (additional info about the model such as id, mode, cost per token, etc).

    - **litellm_settings**: *Optional[dict]*: Settings for the litellm module. You can specify multiple properties like "drop_params", "set_verbose", "api_base", "cache".

    - **general_settings**: *Optional[ConfigGeneralSettings]*: General settings for the server like "completion_model" (default model for chat completion calls), "use_azure_key_vault" (option to load keys from azure key vault), "master_key" (key required for all calls to proxy), and others.

    Please, refer to each class's description for a better understanding of the specific attributes within them.

    Note: This is a mock endpoint primarily meant for demonstration purposes, and does not actually provide or change any configurations.
    """
    return {"hello": "world"}


@router.get(
    "/test",
    tags=["health"],
    dependencies=[Depends(user_api_key_auth)],
)
async def test_endpoint(request: Request):
    """
    [DEPRECATED] use `/health/liveliness` instead.

    A test endpoint that pings the proxy server to check if it's healthy.

    Parameters:
        request (Request): The incoming request.

    Returns:
        dict: A dictionary containing the route of the request URL.
    """
    # ping the proxy server to check if its healthy
    return {"route": request.url.path}


@router.get(
    "/health/services",
    tags=["health"],
    dependencies=[Depends(user_api_key_auth)],
    include_in_schema=False,
)
async def health_services_endpoint(
    user_api_key_dict: UserAPIKeyAuth = Depends(user_api_key_auth),
    service: Literal["slack_budget_alerts"] = fastapi.Query(
        description="Specify the service being hit."
    ),
):
    """
    Hidden endpoint.

    Used by the UI to let user check if slack alerting is working as expected.
    """
    try:
        global general_settings, proxy_logging_obj

        if service is None:
            raise HTTPException(
                status_code=400, detail={"error": "Service must be specified."}
            )

        if service not in ["slack_budget_alerts"]:
            raise HTTPException(
                status_code=400,
                detail={
                    "error": f"Service must be in list. Service={service}. List={['slack_budget_alerts']}"
                },
            )

<<<<<<< HEAD
        if "slack" in general_settings.get("alerting", []):
            await proxy_logging_obj.alerting_handler(
                message="This is a test", level="Low"
            )
        else:
            raise HTTPException(
                status_code=422,
                detail={
                    "error": '"slack" not in proxy config: general_settings. Unable to test this.'
                },
            )
    except Exception as e:
        if isinstance(e, HTTPException):
            raise ProxyException(
                message=getattr(e, "detail", f"Authentication Error({str(e)})"),
                type="auth_error",
                param=getattr(e, "param", "None"),
                code=getattr(e, "status_code", status.HTTP_401_UNAUTHORIZED),
            )
        elif isinstance(e, ProxyException):
            raise e
        raise ProxyException(
            message="Authentication Error, " + str(e),
            type="auth_error",
            param=getattr(e, "param", "None"),
            code=status.HTTP_401_UNAUTHORIZED,
=======
    test_message = f"""\n🚨 `ProjectedLimitExceededError` 💸\n\n`Key Alias:` my-secret-project \n`Expected Day of Error`: 28th March \n`Current Spend`: 100 \n`Projected Spend at end of month`: 1000 \n
    """

    if "slack" in general_settings.get("alerting", []):
        await proxy_logging_obj.alerting_handler(message=test_message, level="Low")
    else:
        raise HTTPException(
            status_code=422,
            detail={"error": "No slack connection setup. Unable to test this."},
>>>>>>> b30cbd0d
        )


@router.get("/health", tags=["health"], dependencies=[Depends(user_api_key_auth)])
async def health_endpoint(
    user_api_key_dict: UserAPIKeyAuth = Depends(user_api_key_auth),
    model: Optional[str] = fastapi.Query(
        None, description="Specify the model name (optional)"
    ),
):
    """
    Check the health of all the endpoints in config.yaml

    To run health checks in the background, add this to config.yaml:
    ```
    general_settings:
        # ... other settings
        background_health_checks: True
    ```
    else, the health checks will be run on models when /health is called.
    """
    global health_check_results, use_background_health_checks, user_model

    if llm_model_list is None:
        # if no router set, check if user set a model using litellm --model ollama/llama2
        if user_model is not None:
            healthy_endpoints, unhealthy_endpoints = await perform_health_check(
                model_list=[], cli_model=user_model
            )
            return {
                "healthy_endpoints": healthy_endpoints,
                "unhealthy_endpoints": unhealthy_endpoints,
                "healthy_count": len(healthy_endpoints),
                "unhealthy_count": len(unhealthy_endpoints),
            }
        raise HTTPException(
            status_code=status.HTTP_500_INTERNAL_SERVER_ERROR,
            detail={"error": "Model list not initialized"},
        )

    ### FILTER MODELS FOR ONLY THOSE USER HAS ACCESS TO ###
    if len(user_api_key_dict.models) > 0:
        allowed_model_names = user_api_key_dict.models
    else:
        allowed_model_names = []  #
    if use_background_health_checks:
        return health_check_results
    else:
        healthy_endpoints, unhealthy_endpoints = await perform_health_check(
            llm_model_list, model
        )

        return {
            "healthy_endpoints": healthy_endpoints,
            "unhealthy_endpoints": unhealthy_endpoints,
            "healthy_count": len(healthy_endpoints),
            "unhealthy_count": len(unhealthy_endpoints),
        }


@router.get(
    "/health/readiness",
    tags=["health"],
    dependencies=[Depends(user_api_key_auth)],
)
async def health_readiness():
    """
    Unprotected endpoint for checking if worker can receive requests
    """
    global prisma_client

    cache_type = None
    if litellm.cache is not None:
        from litellm.caching import RedisSemanticCache

        cache_type = litellm.cache.type

        if isinstance(litellm.cache.cache, RedisSemanticCache):
            # ping the cache
            try:
                index_info = await litellm.cache.cache._index_info()
            except Exception as e:
                index_info = "index does not exist - error: " + str(e)
            cache_type = {"type": cache_type, "index_info": index_info}
    if prisma_client is not None:  # if db passed in, check if it's connected
        await prisma_client.health_check()  # test the db connection
        response_object = {"db": "connected"}

        return {
            "status": "healthy",
            "db": "connected",
            "cache": cache_type,
            "litellm_version": version,
            "success_callbacks": litellm.success_callback,
        }
    else:
        return {
            "status": "healthy",
            "db": "Not connected",
            "cache": cache_type,
            "litellm_version": version,
            "success_callbacks": litellm.success_callback,
        }
    raise HTTPException(status_code=503, detail="Service Unhealthy")


@router.get(
    "/health/liveliness",
    tags=["health"],
    dependencies=[Depends(user_api_key_auth)],
)
async def health_liveliness():
    """
    Unprotected endpoint for checking if worker is alive
    """
    return "I'm alive!"


@router.get("/", dependencies=[Depends(user_api_key_auth)])
async def home(request: Request):
    return "LiteLLM: RUNNING"


@router.get("/routes", dependencies=[Depends(user_api_key_auth)])
async def get_routes():
    """
    Get a list of available routes in the FastAPI application.
    """
    routes = []
    for route in app.routes:
        route_info = {
            "path": getattr(route, "path", None),
            "methods": getattr(route, "methods", None),
            "name": getattr(route, "name", None),
            "endpoint": (
                getattr(route, "endpoint", None).__name__
                if getattr(route, "endpoint", None)
                else None
            ),
        }
        routes.append(route_info)

    return {"routes": routes}


def _has_user_setup_sso():
    """
    Check if the user has set up single sign-on (SSO) by verifying the presence of Microsoft client ID, Google client ID, and UI username environment variables.
    Returns a boolean indicating whether SSO has been set up.
    """
    microsoft_client_id = os.getenv("MICROSOFT_CLIENT_ID", None)
    google_client_id = os.getenv("GOOGLE_CLIENT_ID", None)
    ui_username = os.getenv("UI_USERNAME", None)

    sso_setup = (
        (microsoft_client_id is not None)
        or (google_client_id is not None)
        or (ui_username is not None)
    )

    return sso_setup


@router.on_event("shutdown")
async def shutdown_event():
    global prisma_client, master_key, user_custom_auth, user_custom_key_generate
    if prisma_client:
        verbose_proxy_logger.debug("Disconnecting from Prisma")
        await prisma_client.disconnect()

    if litellm.cache is not None:
        await litellm.cache.disconnect()
    ## RESET CUSTOM VARIABLES ##
    cleanup_router_config_variables()


def cleanup_router_config_variables():
    global master_key, user_config_file_path, otel_logging, user_custom_auth, user_custom_auth_path, user_custom_key_generate, use_background_health_checks, health_check_interval, prisma_client, custom_db_client

    # Set all variables to None
    master_key = None
    user_config_file_path = None
    otel_logging = None
    user_custom_auth = None
    user_custom_auth_path = None
    user_custom_key_generate = None
    use_background_health_checks = None
    health_check_interval = None
    prisma_client = None
    custom_db_client = None


app.include_router(router)<|MERGE_RESOLUTION|>--- conflicted
+++ resolved
@@ -6513,10 +6513,11 @@
                 },
             )
 
-<<<<<<< HEAD
+
         if "slack" in general_settings.get("alerting", []):
+            test_message = f"""\n🚨 `ProjectedLimitExceededError` 💸\n\n`Key Alias:` my-secret-project \n`Expected Day of Error`: 28th March \n`Current Spend`: 100 \n`Projected Spend at end of month`: 1000 \n"""
             await proxy_logging_obj.alerting_handler(
-                message="This is a test", level="Low"
+                message=test_message, level="Low"
             )
         else:
             raise HTTPException(
@@ -6540,19 +6541,6 @@
             type="auth_error",
             param=getattr(e, "param", "None"),
             code=status.HTTP_401_UNAUTHORIZED,
-=======
-    test_message = f"""\n🚨 `ProjectedLimitExceededError` 💸\n\n`Key Alias:` my-secret-project \n`Expected Day of Error`: 28th March \n`Current Spend`: 100 \n`Projected Spend at end of month`: 1000 \n
-    """
-
-    if "slack" in general_settings.get("alerting", []):
-        await proxy_logging_obj.alerting_handler(message=test_message, level="Low")
-    else:
-        raise HTTPException(
-            status_code=422,
-            detail={"error": "No slack connection setup. Unable to test this."},
->>>>>>> b30cbd0d
-        )
-
 
 @router.get("/health", tags=["health"], dependencies=[Depends(user_api_key_auth)])
 async def health_endpoint(
